--- conflicted
+++ resolved
@@ -73,20 +73,12 @@
         exclude group: 'org.python', module: 'jython'
         exclude group: 'org.mozilla', module: 'rhino'
     }
-<<<<<<< HEAD
     implementation 'org.apache.xmlgraphics:batik-svggen:1.13'
     implementation ('org.apache.xmlgraphics:fop:2.5') {
         // We don't need this proprietary module
         exclude group: 'com.sun.media', module: 'jai-codec'
     }
     implementation 'org.apache.pdfbox:pdfbox:2.0.22'
-
-    jarbundler 'com.ultramixer.jarbundler:jarbundler-core:3.3.0'
-=======
-    implementation 'org.apache.xmlgraphics:batik-svggen:1.10'
-    implementation 'org.apache.xmlgraphics:fop:2.3'
-    implementation 'org.apache.pdfbox:pdfbox:2.0.19'
->>>>>>> d6cf9019
 }
 
 mainClassName = 'megameklab.com.MegaMekLab'
