plugins {
    id 'application'
    id 'maven-publish'
    id 'edu.sc.seis.launch4j' version '2.4.4'
    id 'org.ajoberstar.grgit' version '2.3.0'
}

sourceCompatibility = 11
targetCompatibility = 11
group = 'org.megamek'
version = '0.49.2-SNAPSHOT'

sourceSets {
    main {
        java {
            srcDirs = ['src']
        }
        resources {
            srcDirs = ['resources']
        }
    }
}

ext {
    mmlGitRoot = 'https://github.com/MegaMek/megameklab.git'
    mmGitRoot = 'https://github.com/MegaMek/megamek.git'
    // Work on MML or MHQ sometimes requires changes in MM as well. The maven publishing tasks use
    // these properties to append the branch name to the artifact id if the repo is not in the master
    // branch, making it available separately to the child project. 
    mmlBranch = grgit.branch.current().name
    mmlBranchTag = mmlBranch.equals('master')? '' : '-' + mmlBranch
    
    // Allows setting a dependency on a different MM branch.
    mmBranch = 'master'
    mmBranchTag = mmBranch.equals('master')? '' : '-' + mmBranch
    
    mmDir = '../megamek'
}

// A settings_local.gradle file can be used to override any of the above options. For instance,
// rootProject.ext.mmlGitRoot = 'file:///path/to/local/repo' will cause the release target to clone a
// local copy of the repository rather than downloading it.

def localProperties = file('properties_local.gradle')
if (localProperties.exists()) {
    apply from: localProperties
}

repositories {
    mavenLocal()
    maven {
        url 'https://github.com/MegaMek/mavenrepo/raw/master'
    }
    jcenter()
    maven {
        url 'https://jitpack.io'
    }
}

<<<<<<< HEAD
=======
configurations {
    jarbundler

    all*.exclude group: 'xml-apis', module: 'xml-apis'
}

>>>>>>> 4b54724c
dependencies {
    implementation "org.megamek:megamek${mmBranchTag}:${version}"
    
    implementation 'org.apache.xmlgraphics:batik-dom:1.10'
    implementation 'org.apache.xmlgraphics:batik-codec:1.10'
    implementation 'org.apache.xmlgraphics:batik-rasterizer:1.10'
    implementation ('org.apache.xmlgraphics:batik-bridge:1.10') {
        // We don't need the python and javascript engine taking up space
        exclude group: 'org.python', module: 'jython'
        exclude group: 'org.mozilla', module: 'rhino'
    }
    implementation 'org.apache.xmlgraphics:batik-svggen:1.10'
    implementation 'org.apache.xmlgraphics:fop:2.3'
    implementation 'org.apache.pdfbox:pdfbox:2.0.19'
}

mainClassName = 'megameklab.com.MegaMekLab'

ext {
    jvmOptions = ['-Xmx1024m']
    data = "data"
    conf = "mmconf"
    logDir = "logs"
    docs = "docs"
    lib = "lib"
    unitFiles = "data/mechfiles"
    distributionDir = "${buildDir}/distributions"
    fileStagingDir = "${buildDir}/files"
    repoDir = "${buildDir}/repo/megameklab"
    mmRepoDir = "${buildDir}/repo/megamek"
    mavenPublishDir = "${buildDir}/mavenrepo"
    scriptsDir = "${projectDir}/scripts"
    scriptTemplate = "${scriptsDir}/startScriptTemplate.txt"
}

task setMMDir {
    doLast{
        if (hasProperty('localMMDir')) {
            mmDir = findProperty('localMMDir')
        } else {
            println """To set the location of the MegaMek repository use the command line parameter
-Porg.gradle.project.mmDir=/path/to/local/mm/repo.git or set it in the settings_local.gradle
file. Defaulting to ${mmDir}"""
        }
    }
}

task compileMM (type: GradleBuild) {
    description = 'Compiles the MM directory for packaging in a Jar'
    
    buildFile = "${mmDir}/build.gradle"
    buildName = "mml-compile-mm"
    dir = "${mmDir}"
    tasks = [ 'compileTestJava' ]
}

task mmJar (type: Jar, dependsOn: compileMM) {
    archiveFileName = "MegaMek.jar"
    from "${mmDir}/megamek/build/classes/java/main"
    from "${mmDir}/megamek/build/resources/main"
    manifest {
        attributes "Main-Class": mainClassName
        attributes 'Class-Path' : (project.sourceSets.main.runtimeClasspath.files
            .findAll { it.name.endsWith(".jar") }.collect { "${lib}/${it.name}" }.join(' '))
    }
    inputs.dir "${mmDir}/megamek/build/classes/java/main"
    inputs.dir "${mmDir}/megamek/build/resources/main"
    outputs.file "${buildDir}/libs/${archiveFileName.get()}"
}

jar {
    archiveFileName = "${rootProject.name}.${archiveExtension.get()}"
    manifest {
        attributes "Main-Class": mainClassName
        attributes 'Class-Path' : "${lib}/${mmJar.archiveFileName.get()} " + (project.sourceSets.main.runtimeClasspath.files
            .findAll { it.name.endsWith(".jar") }.collect { "${lib}/${it.name}" }.join(' '))
    }
}

task copyFiles(type: Copy) {
    description = 'Stages files that are to be copied into the distribution.'
    
    from projectDir
    include "${data}/**"
    include "${conf}/**"
    include "${docs}/**"
    include 'license.txt'
    exclude "**/*.psd"

    into fileStagingDir
    
    inputs.dir "${data}"
    inputs.dir "${conf}"
    inputs.dir "${docs}"
    inputs.file 'license.txt'
    outputs.dir fileStagingDir
}

task unitFilesZip (dependsOn: setMMDir) {
    description = 'Creates zip archives of all the unit file folders from the MegaMek repository.'
    file("${mmDir}/megamek/${unitFiles}").eachDir {subDir ->
        dependsOn tasks.create("${name}${subDir.name}", Zip) {
            from subDir
            archiveFileName = "${subDir.name}.zip"
            destinationDirectory = file("${fileStagingDir}/${unitFiles}")
        }
    }
    inputs.dir "${mmDir}/${unitFiles}"
    outputs.dir "${fileStagingDir}/${unitFiles}"
}

task stageFiles {
    description = 'Process data files to be included in distribution'
    group = 'distribution'
    dependsOn copyFiles
    dependsOn unitFilesZip
    doLast {
        mkdir "${fileStagingDir}/${logDir}"
        ant.touch(file: "${fileStagingDir}/${logDir}/timestamp")
    }
}

task createStartScripts (type: CreateStartScripts) {
    description = 'Create shell script for generic distribution.'
    applicationName = 'lab'
    mainClassName = project.mainClassName
    outputDir = startScripts.outputDir
    classpath = jar.outputs.files + files(project.sourceSets.main.runtimeClasspath.files)
            .filter { it.name.endsWith(".jar") }
    defaultJvmOpts = project.ext.jvmOptions
    // The default template assumes the start script is in a subdirectory and always
    // sets APP_HOME to the parent directory of the one containing the script.
    // So we provide a modified template.
    unixStartScriptGenerator.template = resources.text.fromFile(scriptTemplate)
    doLast {
        // The start script assumes all the files on the classpath will be in the lib directory.
        unixScript.text = unixScript.text.replace('lib/MegaMekLab', 'MegaMekLab')
        windowsScript.text = windowsScript.text.replace('lib\\MegaMekLab', 'MegaMekLab')
        // The Windows script just has a single line that needs to be changed to put the script in the root,
        // so we'll do a simple replace
        windowsScript.text = windowsScript.text.replace('set APP_HOME=%DIRNAME%..', '')
    }
}

distributions {
    // Creates tasks which package distribution with MM jar and startup script in root directory
    unix {
        distributionBaseName = rootProject.name.toLowerCase()
        contents {
            from (fileStagingDir) {
                exclude '**/history.txt'
            }
            from(createStartScripts.outputs.files) {
                include "lab*"
            }
            from(jar)
            from(mmJar) {
                into "${lib}"
            }
            from (project.sourceSets.main.runtimeClasspath.files
                    .findAll { it.name.endsWith(".jar") && !it.name.toLowerCase().startsWith("megamek") }) {
                into "${lib}"
            }
            duplicatesStrategy = 'exclude'
        }
    }
    // Creates tasks which package distribution with MM jar wrapped in Windows executable
    windows {
        distributionBaseName = 'megameklab-windows'
        contents {
            from ("${buildDir}/launch4j") {
                include '*.exe'
                include '*.ini'
            }
            from fileStagingDir
            from (project.sourceSets.main.runtimeClasspath.files
                    .findAll { it.name.endsWith(".jar") && !it.name.toLowerCase().startsWith("megamek") }) {
                into "${lib}"
            }
            from (mmJar) {
                into "${lib}"
            }
            duplicatesStrategy = 'exclude'
        }
    }
}

createExe {
    description = 'Create Windows executable that wraps MML jar'
    mainClassName = project.mainClassName
    icon = "${projectDir}/data/images/misc/megameklab.ico"
    def inifile = outfile.replace('.exe', '.l4j.ini')
    jar = "${project.tasks.getByName("jar").archiveFile.get()}"
    inputs.file  jar
    outputs.file "${buildDir}/launch4j/${outfile}"
    outputs.file "${buildDir}/launch4j/${inifile}"
    doLast {
        new File("${buildDir}/${outputDir}/${inifile}").text = """# Launch4j runtime config
# you can add arguments here that will be processed by the JVM at runtime
${project.ext.jvmOptions.join('\n')}
"""        
    }
}

windowsDistZip {
    description = 'Creates Windows distribution packaged as a zip archive'
    dependsOn createExe
}

unixDistTar {
    description = 'Creates *nix distribution packaged as a tar ball'
    dependsOn stageFiles
    dependsOn startScripts
    archiveExtension = 'tar.gz'
    compression = Compression.GZIP
}

// The repository can only be cloned into an empty directory so we need to delete anything left over
// from a previous build
task deleteRepoDir (type: Delete) {
    delete = "${repoDir}"
}

task deleteMMRepoDir (type: Delete) {
    delete = "${mmRepoDir}"
}

task cloneRepo (type: Exec, dependsOn: deleteRepoDir) {
    description = 'Clones the repository to ensure we are working with a clean directory tree'
    group = 'distribution'
    commandLine "git"
    args "clone", "--branch", mmlBranch, "--single-branch", mmlGitRoot, "${repoDir}"
}

task cloneMMRepo (type: Exec, dependsOn: deleteMMRepoDir) {
    description = 'Clones the MegaMek repository to ensure we are working with a clean directory tree'
    group = 'distribution'
    commandLine "git"
    args "clone", "--branch", mmBranch, "--single-branch", mmGitRoot, "${mmRepoDir}"
}

task sourceZip (type: Zip) {
    description 'Creates a zip archive of the source'
    group = 'distribution'
    from (rootDir) {
        exclude "**/build/**"
        exclude "**/.*"
    }
    archiveFileName = "${rootProject.name.toLowerCase()}-${archiveVersion}-source.zip"
    destinationDirectory = file(distributionDir)
}

task sourceTar (type: Tar) {
    description 'Creates a compressed tar archive of the source'
    from (rootDir) {
        exclude "**/build/**"
        exclude "**/.*"
    }
    archiveFileName = "${rootProject.name.toLowerCase()}-${archiveVersion}-source.tar.gz"
    compression = Compression.GZIP
    destinationDirectory = file(distributionDir)
}

// The distribution plugin adds the distro packages to the assemble task, which causes the build task
// to run all the packaging tasks.
task assemble(overwrite: true) {
    dependsOn jar
}

// Replace the assembleDist task created by the distributions plugin to create the packages we want to
task assembleDist(overwrite: true) {
    description = 'Build unix, Windows, and source packages'
    group = 'distribution'
    dependsOn test
    dependsOn unixDistTar
    dependsOn windowsDistZip
}

task buildFromRepo (type: GradleBuild) {
    description = 'Assembles the distribution packages in the clean repository copy'
    group = 'distribution'
    dependsOn cloneRepo
    dependsOn cloneMMRepo
    
    buildFile = "${repoDir}/build.gradle"
    buildName = "mml-repo-mm"
    dir = "${repoDir}"
    tasks = [ 'assembleDist' ]
}

task release (type: Copy) {
    description = 'Builds the release packages from the repository and copies them into the project build directory'
    group = 'distribution'
    dependsOn buildFromRepo
    
    from "${repoDir}/build/distributions"
    into "${distributionDir}"
}

task sourcesJar(type: Jar) {
    description = 'Creates a source archive for publication to a maven repository'
    from sourceSets.main.allJava
    archiveClassifier = 'sources'
}

task javadocJar(type: Jar) {
    description = 'Creates a documentation archive for publication to a maven repository'
    from javadoc
    archiveClassifier = 'javadoc'
}

publishing {
    publications {
        publishMMLibrary(MavenPublication) {
            artifactId = "megameklab${mmBranchTag}"
            from components.java
            artifact sourcesJar
// Javadoc has errors
//            artifact javadocJar

            pom {
                name = "MegaMekLab"
                description = "MegaMekLab"
                url = "http://megamek.org"
                licenses {
                    license {
                        name = "GNU General Public License, version 2"
                        url = "https://www.gnu.org/licenses/gpl-2.0.html"
                    }
                }
            }
        }
    }
    repositories {
        maven {
            url uri(mavenPublishDir)
        }
    }
}

task cleanPublishingDir (type: Delete) {
    delete = mavenPublishDir
}

publishPublishMMLibraryPublicationToMavenRepository.dependsOn cleanPublishingDir<|MERGE_RESOLUTION|>--- conflicted
+++ resolved
@@ -57,15 +57,11 @@
     }
 }
 
-<<<<<<< HEAD
-=======
 configurations {
     jarbundler
-
     all*.exclude group: 'xml-apis', module: 'xml-apis'
 }
 
->>>>>>> 4b54724c
 dependencies {
     implementation "org.megamek:megamek${mmBranchTag}:${version}"
     
