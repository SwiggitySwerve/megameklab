--- conflicted
+++ resolved
@@ -39,40 +39,6 @@
 import java.util.*;
 import java.util.stream.Collectors;
 
-<<<<<<< HEAD
-import javax.print.attribute.HashPrintRequestAttributeSet;
-import javax.print.attribute.standard.DialogTypeSelection;
-import javax.swing.JFileChooser;
-import javax.swing.JFrame;
-import javax.swing.JMenu;
-import javax.swing.JMenuItem;
-import javax.swing.JOptionPane;
-import javax.swing.KeyStroke;
-import javax.swing.filechooser.FileNameExtensionFilter;
-
-import megamek.client.ui.swing.UnitLoadingDialog;
-import megamek.common.Aero;
-import megamek.common.BattleArmor;
-import megamek.common.Dropship;
-import megamek.common.Entity;
-import megamek.common.EntityMovementMode;
-import megamek.common.Infantry;
-import megamek.common.Jumpship;
-import megamek.common.MULParser;
-import megamek.common.Mech;
-import megamek.common.MechFileParser;
-import megamek.common.Protomech;
-import megamek.common.Tank;
-import megamek.common.util.EncodeControl;
-import megameklab.com.MegaMekLab;
-import megameklab.com.printing.*;
-import megameklab.com.ui.dialog.MegaMekLabUnitSelectorDialog;
-import megameklab.com.ui.MegaMekLabMainUI;
-import megameklab.com.ui.dialog.UnitPrintQueueDialog;
-import org.apache.commons.io.FilenameUtils;
-
-=======
->>>>>>> 40729c5e
 public class UnitPrintManager {
 
     private static final ResourceBundle menuResources = ResourceBundle.getBundle("megameklab.resources.Menu", new EncodeControl());
@@ -109,13 +75,8 @@
         try {
             loadedUnits = new MULParser(f.getSelectedFile(), null).getEntities();
             loadedUnits.trimToSize();
-<<<<<<< HEAD
-        } catch (Exception e) {
-            MegaMekLab.getLogger().error(e);
-=======
         } catch (Exception ex) {
-            LogManager.getLogger().error(ex);
->>>>>>> 40729c5e
+            LogManager.getLogger().error("", ex);
             return;
         }
 
@@ -143,13 +104,8 @@
         try {
             loadedUnits = new MULParser(mulFile, null).getEntities();
             loadedUnits.trimToSize();
-<<<<<<< HEAD
-        } catch (Exception e) {
-            MegaMekLab.getLogger().error(e);
-=======
         } catch (Exception ex) {
-            LogManager.getLogger().error(ex);
->>>>>>> 40729c5e
+            LogManager.getLogger().error("", ex);
             return;
         }
 
