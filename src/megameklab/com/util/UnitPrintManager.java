--- conflicted
+++ resolved
@@ -54,11 +54,8 @@
 import megamek.common.util.EncodeControl;
 import megameklab.com.MegaMekLab;
 import megameklab.com.printing.*;
-<<<<<<< HEAD
 import megameklab.com.ui.dialog.MegaMekLabUnitSelectorDialog;
-=======
 import megameklab.com.ui.MegaMekLabMainUI;
->>>>>>> 373e6fe4
 import megameklab.com.ui.dialog.UnitPrintQueueDialog;
 import org.apache.avalon.framework.configuration.ConfigurationException;
 import org.apache.batik.transcoder.TranscoderException;
@@ -82,17 +79,11 @@
         }
     }
 
-<<<<<<< HEAD
-    public static void selectUnitToPrint(JFrame parent) {
-        UnitLoadingDialog unitLoadingDialog = new UnitLoadingDialog(parent);
-        MegaMekLabUnitSelectorDialog viewer = new MegaMekLabUnitSelectorDialog(parent, unitLoadingDialog);
-=======
     public static void printMUL(Frame parent, boolean singlePrint) {
         JFileChooser f = new JFileChooser(System.getProperty("user.dir"));
         f.setLocation(parent.getLocation().x + 150, parent.getLocation().y + 100);
         f.setDialogTitle("Print From MUL");
         f.setMultiSelectionEnabled(false);
->>>>>>> 373e6fe4
 
         FileNameExtensionFilter filter = new FileNameExtensionFilter("Mul Files", "mul");
 
