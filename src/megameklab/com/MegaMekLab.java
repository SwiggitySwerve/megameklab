/*
 * MegaMekLab - Copyright (C) 2008
 *
 * Original author - jtighe (torren@users.sourceforge.net)
 *
 * This program is free software; you can redistribute it and/or modify it under
 * the terms of the GNU General Public License as published by the Free Software
 * Foundation; either version 2 of the License, or (at your option) any later
 * version.
 *
 * This program is distributed in the hope that it will be useful, but WITHOUT
 * ANY WARRANTY; without even the implied warranty of MERCHANTABILITY or FITNESS
 * FOR A PARTICULAR PURPOSE. See the GNU General Public License for more
 * details.
 */

package megameklab.com;

import java.io.BufferedOutputStream;
import java.io.File;
import java.io.FileOutputStream;
import java.io.PrintStream;
import java.util.Locale;

import megamek.MegaMek;
import megamek.common.logging.DefaultMmLogger;
import megamek.common.logging.LogConfig;
import megamek.common.logging.LogLevel;
import megamek.common.logging.MMLogger;
import megameklab.com.ui.Mek.MainUI;

public class MegaMekLab {
<<<<<<< HEAD
    public static final String VERSION = "0.43.1-git";
=======
    public static final String VERSION = "0.43.4-git";

    private static MMLogger logger = null;
>>>>>>> 9cc38ddb

    public static void main(String[] args) {
        final String METHOD_NAME = "main(String[])";
        
    	System.setProperty("apple.laf.useScreenMenuBar", "true");
        System.setProperty("com.apple.mrj.application.apple.menu.about.name","MegaMekLab");

        String logFileName = "./logs/megameklablog.txt";
        Locale.setDefault(Locale.US);

        //Taharqa: I am not sure why this is here, so I am commenting it
        //out for awhile because I suspect it might be responsible for the
        //partial unit.cache problem in MHQ.
        //new File("./data/mechfiles/units.cache").delete();

        boolean logs = true;
        boolean vehicle = false;
        boolean battlearmor = false;

        for (String arg : args) {
            if (arg.equalsIgnoreCase("-vehicle")) {
                vehicle = true;
            }

            if (arg.equalsIgnoreCase("-battlearmor")) {
                battlearmor = true;
            }

            if (arg.equalsIgnoreCase("-nolog")) {
                logs = false;
            }
        }

        setupLogging(logs, logFileName);
        
        if (vehicle) {
            Runtime runtime = Runtime.getRuntime();

            getLogger().log(MegaMekLab.class, METHOD_NAME, LogLevel.INFO,
                            "Memory Allocated [" +
                            (runtime.maxMemory() / 1000) + "]");
            // Need at least 200m to run MegaMekLab
            if (runtime.maxMemory() < 200000000) {
                try {
                    String[] call =
                        { "java", "-Xmx256m", "-splash:data/images/splash/megameklabsplashvehicle.jpg", "-jar", "MegaMekLab.jar", "-vehicle" };

                    if (!logs) {
                        call = new String[]
                            { "java", "-Xmx256m", "-splash:data/images/splash/megameklabsplashvehicle.jpg", "-jar", "MegaMekLab.jar", "-vehicle", "-nolog" };
                    }
                    runtime.exec(call);
                    System.exit(0);
                } catch (Exception ex) {
                    getLogger().log(MegaMekLab.class, METHOD_NAME, ex);
                }
            }

            new megameklab.com.ui.Vehicle.MainUI();
        } else if (battlearmor) {
            Runtime runtime = Runtime.getRuntime();

            getLogger().log(MegaMekLab.class, METHOD_NAME, LogLevel.INFO,
                            "Memory Allocated [" +
                            (runtime.maxMemory() / 1000) + "]");
            // Need at least 200m to run MegaMekLab
            if (runtime.maxMemory() < 200000000) {
                try {
                    String[] call =
                        { "java", "-Xmx256m", "-splash:data/images/splash/megameklabsplashbattlearmor.jpg", "-jar", "MegaMekLab.jar", "-battlearmor" };

                    if (!logs) {
                        call = new String[]
                            { "java", "-Xmx256m", "-splash:data/images/splash/megameklabsplashbattlearmor.jpg", "-jar", "MegaMekLab.jar", "-battlearmor", "-nolog" };
                    }
                    runtime.exec(call);
                    System.exit(0);
                } catch (Exception ex) {
                    getLogger().log(MegaMekLab.class, METHOD_NAME, ex);
                }
            }

            new megameklab.com.ui.BattleArmor.MainUI();
        } else {

            Runtime runtime = Runtime.getRuntime();

            getLogger().log(MegaMekLab.class, METHOD_NAME, LogLevel.INFO,
                            "Memory Allocated [" +
                            (runtime.maxMemory() / 1000) + "]");
            // Need at least 200m to run MegaMekLab
            if (runtime.maxMemory() < 200000000) {
                try {

                    String[] call =
                        { "java", "-Xmx256m", "-jar", "MegaMekLab.jar" };

                    if (!logs) {
                        call = new String[]
                            { "java", "-Xmx256m", "-jar", "MegaMekLab.jar", "-nolog" };
                    }
                    runtime.exec(call);
                    System.exit(0);
                } catch (Exception ex) {
                    getLogger().log(MegaMekLab.class, METHOD_NAME, ex);
                }
            }
            new MainUI();
        }
    }

    private static void setupLogging(final boolean logs,
                                     final String logFileName) {
        if (logs) {
            try {
                File logPath = new File("./logs/");
                if (!logPath.exists()) {
                    logPath.mkdir();
                }
                MegaMek.resetLogFile(logFileName);
                PrintStream ps =
                        new PrintStream(
                                new BufferedOutputStream(
                                        new FileOutputStream(logFileName,
                                                             true),
                                        64));
                System.setOut(ps);
                System.setErr(ps);
            } catch (Exception ex) {
                System.err.println("Unable to redirect output");
            }
        } else {
            LogConfig.getInstance().disableAll();
        }
    }

    public static MMLogger getLogger() {
        if (null == logger) {
            logger = DefaultMmLogger.getInstance();
        }
        return logger;
    }
}<|MERGE_RESOLUTION|>--- conflicted
+++ resolved
@@ -1,182 +1,178 @@
-/*
- * MegaMekLab - Copyright (C) 2008
- *
- * Original author - jtighe (torren@users.sourceforge.net)
- *
- * This program is free software; you can redistribute it and/or modify it under
- * the terms of the GNU General Public License as published by the Free Software
- * Foundation; either version 2 of the License, or (at your option) any later
- * version.
- *
- * This program is distributed in the hope that it will be useful, but WITHOUT
- * ANY WARRANTY; without even the implied warranty of MERCHANTABILITY or FITNESS
- * FOR A PARTICULAR PURPOSE. See the GNU General Public License for more
- * details.
- */
-
-package megameklab.com;
-
-import java.io.BufferedOutputStream;
-import java.io.File;
-import java.io.FileOutputStream;
-import java.io.PrintStream;
-import java.util.Locale;
-
-import megamek.MegaMek;
-import megamek.common.logging.DefaultMmLogger;
-import megamek.common.logging.LogConfig;
-import megamek.common.logging.LogLevel;
-import megamek.common.logging.MMLogger;
-import megameklab.com.ui.Mek.MainUI;
-
-public class MegaMekLab {
-<<<<<<< HEAD
-    public static final String VERSION = "0.43.1-git";
-=======
-    public static final String VERSION = "0.43.4-git";
-
-    private static MMLogger logger = null;
->>>>>>> 9cc38ddb
-
-    public static void main(String[] args) {
-        final String METHOD_NAME = "main(String[])";
-        
-    	System.setProperty("apple.laf.useScreenMenuBar", "true");
-        System.setProperty("com.apple.mrj.application.apple.menu.about.name","MegaMekLab");
-
-        String logFileName = "./logs/megameklablog.txt";
-        Locale.setDefault(Locale.US);
-
-        //Taharqa: I am not sure why this is here, so I am commenting it
-        //out for awhile because I suspect it might be responsible for the
-        //partial unit.cache problem in MHQ.
-        //new File("./data/mechfiles/units.cache").delete();
-
-        boolean logs = true;
-        boolean vehicle = false;
-        boolean battlearmor = false;
-
-        for (String arg : args) {
-            if (arg.equalsIgnoreCase("-vehicle")) {
-                vehicle = true;
-            }
-
-            if (arg.equalsIgnoreCase("-battlearmor")) {
-                battlearmor = true;
-            }
-
-            if (arg.equalsIgnoreCase("-nolog")) {
-                logs = false;
-            }
-        }
-
-        setupLogging(logs, logFileName);
-        
-        if (vehicle) {
-            Runtime runtime = Runtime.getRuntime();
-
-            getLogger().log(MegaMekLab.class, METHOD_NAME, LogLevel.INFO,
-                            "Memory Allocated [" +
-                            (runtime.maxMemory() / 1000) + "]");
-            // Need at least 200m to run MegaMekLab
-            if (runtime.maxMemory() < 200000000) {
-                try {
-                    String[] call =
-                        { "java", "-Xmx256m", "-splash:data/images/splash/megameklabsplashvehicle.jpg", "-jar", "MegaMekLab.jar", "-vehicle" };
-
-                    if (!logs) {
-                        call = new String[]
-                            { "java", "-Xmx256m", "-splash:data/images/splash/megameklabsplashvehicle.jpg", "-jar", "MegaMekLab.jar", "-vehicle", "-nolog" };
-                    }
-                    runtime.exec(call);
-                    System.exit(0);
-                } catch (Exception ex) {
-                    getLogger().log(MegaMekLab.class, METHOD_NAME, ex);
-                }
-            }
-
-            new megameklab.com.ui.Vehicle.MainUI();
-        } else if (battlearmor) {
-            Runtime runtime = Runtime.getRuntime();
-
-            getLogger().log(MegaMekLab.class, METHOD_NAME, LogLevel.INFO,
-                            "Memory Allocated [" +
-                            (runtime.maxMemory() / 1000) + "]");
-            // Need at least 200m to run MegaMekLab
-            if (runtime.maxMemory() < 200000000) {
-                try {
-                    String[] call =
-                        { "java", "-Xmx256m", "-splash:data/images/splash/megameklabsplashbattlearmor.jpg", "-jar", "MegaMekLab.jar", "-battlearmor" };
-
-                    if (!logs) {
-                        call = new String[]
-                            { "java", "-Xmx256m", "-splash:data/images/splash/megameklabsplashbattlearmor.jpg", "-jar", "MegaMekLab.jar", "-battlearmor", "-nolog" };
-                    }
-                    runtime.exec(call);
-                    System.exit(0);
-                } catch (Exception ex) {
-                    getLogger().log(MegaMekLab.class, METHOD_NAME, ex);
-                }
-            }
-
-            new megameklab.com.ui.BattleArmor.MainUI();
-        } else {
-
-            Runtime runtime = Runtime.getRuntime();
-
-            getLogger().log(MegaMekLab.class, METHOD_NAME, LogLevel.INFO,
-                            "Memory Allocated [" +
-                            (runtime.maxMemory() / 1000) + "]");
-            // Need at least 200m to run MegaMekLab
-            if (runtime.maxMemory() < 200000000) {
-                try {
-
-                    String[] call =
-                        { "java", "-Xmx256m", "-jar", "MegaMekLab.jar" };
-
-                    if (!logs) {
-                        call = new String[]
-                            { "java", "-Xmx256m", "-jar", "MegaMekLab.jar", "-nolog" };
-                    }
-                    runtime.exec(call);
-                    System.exit(0);
-                } catch (Exception ex) {
-                    getLogger().log(MegaMekLab.class, METHOD_NAME, ex);
-                }
-            }
-            new MainUI();
-        }
-    }
-
-    private static void setupLogging(final boolean logs,
-                                     final String logFileName) {
-        if (logs) {
-            try {
-                File logPath = new File("./logs/");
-                if (!logPath.exists()) {
-                    logPath.mkdir();
-                }
-                MegaMek.resetLogFile(logFileName);
-                PrintStream ps =
-                        new PrintStream(
-                                new BufferedOutputStream(
-                                        new FileOutputStream(logFileName,
-                                                             true),
-                                        64));
-                System.setOut(ps);
-                System.setErr(ps);
-            } catch (Exception ex) {
-                System.err.println("Unable to redirect output");
-            }
-        } else {
-            LogConfig.getInstance().disableAll();
-        }
-    }
-
-    public static MMLogger getLogger() {
-        if (null == logger) {
-            logger = DefaultMmLogger.getInstance();
-        }
-        return logger;
-    }
+/*
+ * MegaMekLab - Copyright (C) 2008
+ *
+ * Original author - jtighe (torren@users.sourceforge.net)
+ *
+ * This program is free software; you can redistribute it and/or modify it under
+ * the terms of the GNU General Public License as published by the Free Software
+ * Foundation; either version 2 of the License, or (at your option) any later
+ * version.
+ *
+ * This program is distributed in the hope that it will be useful, but WITHOUT
+ * ANY WARRANTY; without even the implied warranty of MERCHANTABILITY or FITNESS
+ * FOR A PARTICULAR PURPOSE. See the GNU General Public License for more
+ * details.
+ */
+
+package megameklab.com;
+
+import java.io.BufferedOutputStream;
+import java.io.File;
+import java.io.FileOutputStream;
+import java.io.PrintStream;
+import java.util.Locale;
+
+import megamek.MegaMek;
+import megamek.common.logging.DefaultMmLogger;
+import megamek.common.logging.LogConfig;
+import megamek.common.logging.LogLevel;
+import megamek.common.logging.MMLogger;
+import megameklab.com.ui.Mek.MainUI;
+
+public class MegaMekLab {
+    public static final String VERSION = "0.43.4-git";
+
+    private static MMLogger logger = null;
+
+    public static void main(String[] args) {
+        final String METHOD_NAME = "main(String[])";
+        
+    	System.setProperty("apple.laf.useScreenMenuBar", "true");
+        System.setProperty("com.apple.mrj.application.apple.menu.about.name","MegaMekLab");
+
+        String logFileName = "./logs/megameklablog.txt";
+        Locale.setDefault(Locale.US);
+
+        //Taharqa: I am not sure why this is here, so I am commenting it
+        //out for awhile because I suspect it might be responsible for the
+        //partial unit.cache problem in MHQ.
+        //new File("./data/mechfiles/units.cache").delete();
+
+        boolean logs = true;
+        boolean vehicle = false;
+        boolean battlearmor = false;
+
+        for (String arg : args) {
+            if (arg.equalsIgnoreCase("-vehicle")) {
+                vehicle = true;
+            }
+
+            if (arg.equalsIgnoreCase("-battlearmor")) {
+                battlearmor = true;
+            }
+
+            if (arg.equalsIgnoreCase("-nolog")) {
+                logs = false;
+            }
+        }
+
+        setupLogging(logs, logFileName);
+        
+        if (vehicle) {
+            Runtime runtime = Runtime.getRuntime();
+
+            getLogger().log(MegaMekLab.class, METHOD_NAME, LogLevel.INFO,
+                            "Memory Allocated [" +
+                            (runtime.maxMemory() / 1000) + "]");
+            // Need at least 200m to run MegaMekLab
+            if (runtime.maxMemory() < 200000000) {
+                try {
+                    String[] call =
+                        { "java", "-Xmx256m", "-splash:data/images/splash/megameklabsplashvehicle.jpg", "-jar", "MegaMekLab.jar", "-vehicle" };
+
+                    if (!logs) {
+                        call = new String[]
+                            { "java", "-Xmx256m", "-splash:data/images/splash/megameklabsplashvehicle.jpg", "-jar", "MegaMekLab.jar", "-vehicle", "-nolog" };
+                    }
+                    runtime.exec(call);
+                    System.exit(0);
+                } catch (Exception ex) {
+                    getLogger().log(MegaMekLab.class, METHOD_NAME, ex);
+                }
+            }
+
+            new megameklab.com.ui.Vehicle.MainUI();
+        } else if (battlearmor) {
+            Runtime runtime = Runtime.getRuntime();
+
+            getLogger().log(MegaMekLab.class, METHOD_NAME, LogLevel.INFO,
+                            "Memory Allocated [" +
+                            (runtime.maxMemory() / 1000) + "]");
+            // Need at least 200m to run MegaMekLab
+            if (runtime.maxMemory() < 200000000) {
+                try {
+                    String[] call =
+                        { "java", "-Xmx256m", "-splash:data/images/splash/megameklabsplashbattlearmor.jpg", "-jar", "MegaMekLab.jar", "-battlearmor" };
+
+                    if (!logs) {
+                        call = new String[]
+                            { "java", "-Xmx256m", "-splash:data/images/splash/megameklabsplashbattlearmor.jpg", "-jar", "MegaMekLab.jar", "-battlearmor", "-nolog" };
+                    }
+                    runtime.exec(call);
+                    System.exit(0);
+                } catch (Exception ex) {
+                    getLogger().log(MegaMekLab.class, METHOD_NAME, ex);
+                }
+            }
+
+            new megameklab.com.ui.BattleArmor.MainUI();
+        } else {
+
+            Runtime runtime = Runtime.getRuntime();
+
+            getLogger().log(MegaMekLab.class, METHOD_NAME, LogLevel.INFO,
+                            "Memory Allocated [" +
+                            (runtime.maxMemory() / 1000) + "]");
+            // Need at least 200m to run MegaMekLab
+            if (runtime.maxMemory() < 200000000) {
+                try {
+
+                    String[] call =
+                        { "java", "-Xmx256m", "-jar", "MegaMekLab.jar" };
+
+                    if (!logs) {
+                        call = new String[]
+                            { "java", "-Xmx256m", "-jar", "MegaMekLab.jar", "-nolog" };
+                    }
+                    runtime.exec(call);
+                    System.exit(0);
+                } catch (Exception ex) {
+                    getLogger().log(MegaMekLab.class, METHOD_NAME, ex);
+                }
+            }
+            new MainUI();
+        }
+    }
+
+    private static void setupLogging(final boolean logs,
+                                     final String logFileName) {
+        if (logs) {
+            try {
+                File logPath = new File("./logs/");
+                if (!logPath.exists()) {
+                    logPath.mkdir();
+                }
+                MegaMek.resetLogFile(logFileName);
+                PrintStream ps =
+                        new PrintStream(
+                                new BufferedOutputStream(
+                                        new FileOutputStream(logFileName,
+                                                             true),
+                                        64));
+                System.setOut(ps);
+                System.setErr(ps);
+            } catch (Exception ex) {
+                System.err.println("Unable to redirect output");
+            }
+        } else {
+            LogConfig.getInstance().disableAll();
+        }
+    }
+
+    public static MMLogger getLogger() {
+        if (null == logger) {
+            logger = DefaultMmLogger.getInstance();
+        }
+        return logger;
+    }
 }