--- conflicted
+++ resolved
@@ -1,226 +1,222 @@
-/*
- * MegaMekLab - Copyright (C) 2008
- *
- * Original author - jtighe (torren@users.sourceforge.net)
- *
- * This program is free software; you can redistribute it and/or modify it under
- * the terms of the GNU General Public License as published by the Free Software
- * Foundation; either version 2 of the License, or (at your option) any later
- * version.
- *
- * This program is distributed in the hope that it will be useful, but WITHOUT
- * ANY WARRANTY; without even the implied warranty of MERCHANTABILITY or FITNESS
- * FOR A PARTICULAR PURPOSE. See the GNU General Public License for more
- * details.
- */
-
-package megameklab.com;
-
-import java.io.BufferedOutputStream;
-import java.io.File;
-import java.io.FileOutputStream;
-import java.io.IOException;
-import java.io.PrintStream;
-import java.text.NumberFormat;
-import java.util.Date;
-import java.util.Locale;
-
-import megamek.MegaMek;
-import megamek.common.QuirksHandler;
-import megamek.common.logging.DefaultMmLogger;
-import megamek.common.logging.LogConfig;
-import megamek.common.logging.LogLevel;
-import megamek.common.logging.MMLogger;
-import megamek.common.preference.PreferenceManager;
-import megameklab.com.ui.Mek.MainUI;
-
-public class MegaMekLab {
-<<<<<<< HEAD
-    public static final String VERSION = "0.45.1-SNAPSHOT";
-=======
-    public static final String VERSION = "0.45.2-git";
->>>>>>> dd28a19a
-
-    private static MMLogger logger = null;
-
-    public static void main(String[] args) {
-        final String METHOD_NAME = "main(String[])";
-        
-    	System.setProperty("apple.laf.useScreenMenuBar", "true");
-        System.setProperty("com.apple.mrj.application.apple.menu.about.name","MegaMekLab");
-
-        String logFileName = "./logs/megameklablog.txt";
-        Locale.setDefault(Locale.US);
-
-        //Taharqa: I am not sure why this is here, so I am commenting it
-        //out for awhile because I suspect it might be responsible for the
-        //partial unit.cache problem in MHQ.
-        //new File("./data/mechfiles/units.cache").delete();
-
-        boolean logs = true;
-        boolean vehicle = false;
-        boolean battlearmor = false;
-
-        for (String arg : args) {
-            if (arg.equalsIgnoreCase("-vehicle")) {
-                vehicle = true;
-            }
-
-            if (arg.equalsIgnoreCase("-battlearmor")) {
-                battlearmor = true;
-            }
-
-            if (arg.equalsIgnoreCase("-nolog")) {
-                logs = false;
-            }
-        }
-
-        setupLogging(logs, logFileName);
-        showInfo();
-        
-        if (vehicle) {
-            Runtime runtime = Runtime.getRuntime();
-
-            getLogger().log(MegaMekLab.class, METHOD_NAME, LogLevel.INFO,
-                            "Memory Allocated [" +
-                            (runtime.maxMemory() / 1000) + "]");
-            // Need at least 200m to run MegaMekLab
-            if (runtime.maxMemory() < 200000000) {
-                try {
-                    String[] call =
-                        { "java", "-Xmx256m", "-splash:data/images/splash/megameklabsplashvehicle.jpg", "-jar", "MegaMekLab.jar", "-vehicle" };
-
-                    if (!logs) {
-                        call = new String[]
-                            { "java", "-Xmx256m", "-splash:data/images/splash/megameklabsplashvehicle.jpg", "-jar", "MegaMekLab.jar", "-vehicle", "-nolog" };
-                    }
-                    runtime.exec(call);
-                    System.exit(0);
-                } catch (Exception ex) {
-                    getLogger().error(MegaMekLab.class, METHOD_NAME, ex);
-                }
-            }
-
-            new megameklab.com.ui.Vehicle.MainUI();
-        } else if (battlearmor) {
-            Runtime runtime = Runtime.getRuntime();
-
-            getLogger().log(MegaMekLab.class, METHOD_NAME, LogLevel.INFO,
-                            "Memory Allocated [" +
-                            (runtime.maxMemory() / 1000) + "]");
-            // Need at least 200m to run MegaMekLab
-            if (runtime.maxMemory() < 200000000) {
-                try {
-                    String[] call =
-                        { "java", "-Xmx256m", "-splash:data/images/splash/megameklabsplashbattlearmor.jpg", "-jar", "MegaMekLab.jar", "-battlearmor" };
-
-                    if (!logs) {
-                        call = new String[]
-                            { "java", "-Xmx256m", "-splash:data/images/splash/megameklabsplashbattlearmor.jpg", "-jar", "MegaMekLab.jar", "-battlearmor", "-nolog" };
-                    }
-                    runtime.exec(call);
-                    System.exit(0);
-                } catch (Exception ex) {
-                    getLogger().error(MegaMekLab.class, METHOD_NAME, ex);
-                }
-            }
-
-            new megameklab.com.ui.BattleArmor.MainUI();
-        } else {
-
-            Runtime runtime = Runtime.getRuntime();
-
-            getLogger().log(MegaMekLab.class, METHOD_NAME, LogLevel.INFO,
-                            "Memory Allocated [" +
-                            (runtime.maxMemory() / 1000) + "]");
-            // Need at least 200m to run MegaMekLab
-            if (runtime.maxMemory() < 200000000) {
-                try {
-
-                    String[] call =
-                        { "java", "-Xmx256m", "-jar", "MegaMekLab.jar" };
-
-                    if (!logs) {
-                        call = new String[]
-                            { "java", "-Xmx256m", "-jar", "MegaMekLab.jar", "-nolog" };
-                    }
-                    runtime.exec(call);
-                    System.exit(0);
-                } catch (Exception ex) {
-                    getLogger().error(MegaMekLab.class, METHOD_NAME, ex);
-                }
-            }
-            try {
-                // Needed for record sheet printing, and also displayed in unit preview.
-                QuirksHandler.initQuirksList();
-            } catch (IOException e) {
-                // File is probably missing.
-                getLogger().log(MegaMekLab.class, METHOD_NAME, LogLevel.INFO,
-                        "Could not load quirks file.");
-            }
-            new MainUI();
-        }
-    }
-
-    private static void setupLogging(final boolean logs,
-                                     final String logFileName) {
-        if (logs) {
-            try {
-                File logPath = new File("./logs/");
-                if (!logPath.exists()) {
-                    logPath.mkdir();
-                }
-                MegaMek.resetLogFile(logFileName);
-                PrintStream ps =
-                        new PrintStream(
-                                new BufferedOutputStream(
-                                        new FileOutputStream(logFileName,
-                                                             true),
-                                        64));
-                System.setOut(ps);
-                System.setErr(ps);
-            } catch (Exception ex) {
-                System.err.println("Unable to redirect output");
-            }
-        } else {
-            LogConfig.getInstance().disableAll();
-        }
-    }
-
-    public static MMLogger getLogger() {
-        if (null == logger) {
-            logger = DefaultMmLogger.getInstance();
-        }
-        return logger;
-    }
-    
-    /**
-     * Prints some information about MegaMekLab. Used in logfiles to figure out the
-     * JVM and version of MegaMekLab.
-     */
-    private static void showInfo() {
-        final String METHOD_NAME = "showInfo";
-        final long TIMESTAMP = new File(PreferenceManager
-                .getClientPreferences().getLogDirectory()
-                + File.separator
-                + "timestamp").lastModified();
-        // echo some useful stuff
-        String msg = "Starting MegaMekLab v" + VERSION + " ..."; //$NON-NLS-1$ //$NON-NLS-2$
-        if (TIMESTAMP > 0) {
-            msg += "\n\tCompiled on " + new Date(TIMESTAMP).toString(); //$NON-NLS-1$
-        }
-        msg += "\n\tToday is " + new Date().toString(); //$NON-NLS-1$
-        msg += "\n\tJava vendor " + System.getProperty("java.vendor"); //$NON-NLS-1$ //$NON-NLS-2$
-        msg += "\n\tJava version " + System.getProperty("java.version"); //$NON-NLS-1$ //$NON-NLS-2$
-        msg += "\n\tPlatform " //$NON-NLS-1$
-               + System.getProperty("os.name") //$NON-NLS-1$
-               + " " //$NON-NLS-1$
-               + System.getProperty("os.version") //$NON-NLS-1$
-               + " (" //$NON-NLS-1$
-               + System.getProperty("os.arch") //$NON-NLS-1$
-               + ")"; //$NON-NLS-1$
-        long maxMemory = Runtime.getRuntime().maxMemory() / 1024;
-        msg += "\n\tTotal memory available to MegaMek: " + NumberFormat.getInstance().format(maxMemory) + " kB"; //$NON-NLS-1$ //$NON-NLS-2$
-        getLogger().log(MegaMekLab.class, METHOD_NAME, LogLevel.INFO, msg);
-    }
+/*
+ * MegaMekLab - Copyright (C) 2008
+ *
+ * Original author - jtighe (torren@users.sourceforge.net)
+ *
+ * This program is free software; you can redistribute it and/or modify it under
+ * the terms of the GNU General Public License as published by the Free Software
+ * Foundation; either version 2 of the License, or (at your option) any later
+ * version.
+ *
+ * This program is distributed in the hope that it will be useful, but WITHOUT
+ * ANY WARRANTY; without even the implied warranty of MERCHANTABILITY or FITNESS
+ * FOR A PARTICULAR PURPOSE. See the GNU General Public License for more
+ * details.
+ */
+
+package megameklab.com;
+
+import java.io.BufferedOutputStream;
+import java.io.File;
+import java.io.FileOutputStream;
+import java.io.IOException;
+import java.io.PrintStream;
+import java.text.NumberFormat;
+import java.util.Date;
+import java.util.Locale;
+
+import megamek.MegaMek;
+import megamek.common.QuirksHandler;
+import megamek.common.logging.DefaultMmLogger;
+import megamek.common.logging.LogConfig;
+import megamek.common.logging.LogLevel;
+import megamek.common.logging.MMLogger;
+import megamek.common.preference.PreferenceManager;
+import megameklab.com.ui.Mek.MainUI;
+
+public class MegaMekLab {
+    public static final String VERSION = "0.45.2-SNAPSHOT";
+
+    private static MMLogger logger = null;
+
+    public static void main(String[] args) {
+        final String METHOD_NAME = "main(String[])";
+        
+    	System.setProperty("apple.laf.useScreenMenuBar", "true");
+        System.setProperty("com.apple.mrj.application.apple.menu.about.name","MegaMekLab");
+
+        String logFileName = "./logs/megameklablog.txt";
+        Locale.setDefault(Locale.US);
+
+        //Taharqa: I am not sure why this is here, so I am commenting it
+        //out for awhile because I suspect it might be responsible for the
+        //partial unit.cache problem in MHQ.
+        //new File("./data/mechfiles/units.cache").delete();
+
+        boolean logs = true;
+        boolean vehicle = false;
+        boolean battlearmor = false;
+
+        for (String arg : args) {
+            if (arg.equalsIgnoreCase("-vehicle")) {
+                vehicle = true;
+            }
+
+            if (arg.equalsIgnoreCase("-battlearmor")) {
+                battlearmor = true;
+            }
+
+            if (arg.equalsIgnoreCase("-nolog")) {
+                logs = false;
+            }
+        }
+
+        setupLogging(logs, logFileName);
+        showInfo();
+        
+        if (vehicle) {
+            Runtime runtime = Runtime.getRuntime();
+
+            getLogger().log(MegaMekLab.class, METHOD_NAME, LogLevel.INFO,
+                            "Memory Allocated [" +
+                            (runtime.maxMemory() / 1000) + "]");
+            // Need at least 200m to run MegaMekLab
+            if (runtime.maxMemory() < 200000000) {
+                try {
+                    String[] call =
+                        { "java", "-Xmx256m", "-splash:data/images/splash/megameklabsplashvehicle.jpg", "-jar", "MegaMekLab.jar", "-vehicle" };
+
+                    if (!logs) {
+                        call = new String[]
+                            { "java", "-Xmx256m", "-splash:data/images/splash/megameklabsplashvehicle.jpg", "-jar", "MegaMekLab.jar", "-vehicle", "-nolog" };
+                    }
+                    runtime.exec(call);
+                    System.exit(0);
+                } catch (Exception ex) {
+                    getLogger().error(MegaMekLab.class, METHOD_NAME, ex);
+                }
+            }
+
+            new megameklab.com.ui.Vehicle.MainUI();
+        } else if (battlearmor) {
+            Runtime runtime = Runtime.getRuntime();
+
+            getLogger().log(MegaMekLab.class, METHOD_NAME, LogLevel.INFO,
+                            "Memory Allocated [" +
+                            (runtime.maxMemory() / 1000) + "]");
+            // Need at least 200m to run MegaMekLab
+            if (runtime.maxMemory() < 200000000) {
+                try {
+                    String[] call =
+                        { "java", "-Xmx256m", "-splash:data/images/splash/megameklabsplashbattlearmor.jpg", "-jar", "MegaMekLab.jar", "-battlearmor" };
+
+                    if (!logs) {
+                        call = new String[]
+                            { "java", "-Xmx256m", "-splash:data/images/splash/megameklabsplashbattlearmor.jpg", "-jar", "MegaMekLab.jar", "-battlearmor", "-nolog" };
+                    }
+                    runtime.exec(call);
+                    System.exit(0);
+                } catch (Exception ex) {
+                    getLogger().error(MegaMekLab.class, METHOD_NAME, ex);
+                }
+            }
+
+            new megameklab.com.ui.BattleArmor.MainUI();
+        } else {
+
+            Runtime runtime = Runtime.getRuntime();
+
+            getLogger().log(MegaMekLab.class, METHOD_NAME, LogLevel.INFO,
+                            "Memory Allocated [" +
+                            (runtime.maxMemory() / 1000) + "]");
+            // Need at least 200m to run MegaMekLab
+            if (runtime.maxMemory() < 200000000) {
+                try {
+
+                    String[] call =
+                        { "java", "-Xmx256m", "-jar", "MegaMekLab.jar" };
+
+                    if (!logs) {
+                        call = new String[]
+                            { "java", "-Xmx256m", "-jar", "MegaMekLab.jar", "-nolog" };
+                    }
+                    runtime.exec(call);
+                    System.exit(0);
+                } catch (Exception ex) {
+                    getLogger().error(MegaMekLab.class, METHOD_NAME, ex);
+                }
+            }
+            try {
+                // Needed for record sheet printing, and also displayed in unit preview.
+                QuirksHandler.initQuirksList();
+            } catch (IOException e) {
+                // File is probably missing.
+                getLogger().log(MegaMekLab.class, METHOD_NAME, LogLevel.INFO,
+                        "Could not load quirks file.");
+            }
+            new MainUI();
+        }
+    }
+
+    private static void setupLogging(final boolean logs,
+                                     final String logFileName) {
+        if (logs) {
+            try {
+                File logPath = new File("./logs/");
+                if (!logPath.exists()) {
+                    logPath.mkdir();
+                }
+                MegaMek.resetLogFile(logFileName);
+                PrintStream ps =
+                        new PrintStream(
+                                new BufferedOutputStream(
+                                        new FileOutputStream(logFileName,
+                                                             true),
+                                        64));
+                System.setOut(ps);
+                System.setErr(ps);
+            } catch (Exception ex) {
+                System.err.println("Unable to redirect output");
+            }
+        } else {
+            LogConfig.getInstance().disableAll();
+        }
+    }
+
+    public static MMLogger getLogger() {
+        if (null == logger) {
+            logger = DefaultMmLogger.getInstance();
+        }
+        return logger;
+    }
+    
+    /**
+     * Prints some information about MegaMekLab. Used in logfiles to figure out the
+     * JVM and version of MegaMekLab.
+     */
+    private static void showInfo() {
+        final String METHOD_NAME = "showInfo";
+        final long TIMESTAMP = new File(PreferenceManager
+                .getClientPreferences().getLogDirectory()
+                + File.separator
+                + "timestamp").lastModified();
+        // echo some useful stuff
+        String msg = "Starting MegaMekLab v" + VERSION + " ..."; //$NON-NLS-1$ //$NON-NLS-2$
+        if (TIMESTAMP > 0) {
+            msg += "\n\tCompiled on " + new Date(TIMESTAMP).toString(); //$NON-NLS-1$
+        }
+        msg += "\n\tToday is " + new Date().toString(); //$NON-NLS-1$
+        msg += "\n\tJava vendor " + System.getProperty("java.vendor"); //$NON-NLS-1$ //$NON-NLS-2$
+        msg += "\n\tJava version " + System.getProperty("java.version"); //$NON-NLS-1$ //$NON-NLS-2$
+        msg += "\n\tPlatform " //$NON-NLS-1$
+               + System.getProperty("os.name") //$NON-NLS-1$
+               + " " //$NON-NLS-1$
+               + System.getProperty("os.version") //$NON-NLS-1$
+               + " (" //$NON-NLS-1$
+               + System.getProperty("os.arch") //$NON-NLS-1$
+               + ")"; //$NON-NLS-1$
+        long maxMemory = Runtime.getRuntime().maxMemory() / 1024;
+        msg += "\n\tTotal memory available to MegaMek: " + NumberFormat.getInstance().format(maxMemory) + " kB"; //$NON-NLS-1$ //$NON-NLS-2$
+        getLogger().log(MegaMekLab.class, METHOD_NAME, LogLevel.INFO, msg);
+    }
 }