--- conflicted
+++ resolved
@@ -27,23 +27,14 @@
 import java.awt.*;
 
 public class PreviewTab extends ITab {
-<<<<<<< HEAD
-=======
     private static final long serialVersionUID = -7410436201331568734L;
->>>>>>> ec78af7f
 
     private final MechViewPanel panelMekView;
     private final MechViewPanel panelTROView;
 
-<<<<<<< HEAD
-	public PreviewTab(EntitySource eSource) {
-	    super(eSource);
-		setLayout(new BorderLayout());
-=======
     public PreviewTab(EntitySource eSource) {
         super(eSource);
         this.setLayout(new BorderLayout());
->>>>>>> ec78af7f
         JTabbedPane panPreview = new JTabbedPane();
         panelMekView = new MechViewPanel();
         panPreview.addTab("Summary", panelMekView);
@@ -53,11 +44,7 @@
         refresh();
     }
 
-<<<<<<< HEAD
-	public void refresh() {
-=======
     public void refresh() {
->>>>>>> ec78af7f
         boolean populateTextFields = true;
         final Entity selectedUnit = eSource.getEntity();
         selectedUnit.recalculateTechAdvancement();
