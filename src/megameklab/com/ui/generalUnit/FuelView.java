--- conflicted
+++ resolved
@@ -35,12 +35,7 @@
  * 
  * @author Neoancient
  */
-<<<<<<< HEAD
-public class FuelView extends JPanel implements ActionListener, ChangeListener {
-    
-=======
 public class FuelView extends BuildView implements ActionListener, ChangeListener {
->>>>>>> ad12ffea
     private final List<BuildListener> listeners = new CopyOnWriteArrayList<>();
     public void addListener(BuildListener l) {
         listeners.add(l);
@@ -49,7 +44,7 @@
         listeners.remove(l);
     }
 
-    private final ResourceBundle resourceMap = ResourceBundle.getBundle("megameklab.resources.Views", new EncodeControl()); 
+    private final ResourceBundle resourceMap = ResourceBundle.getBundle("megameklab.resources.Views", new EncodeControl());
 
     private final SpinnerNumberModel spnFuelModel = new SpinnerNumberModel(0.0, 0.0, null, 0.5);
     private final SpinnerNumberModel spnFuelCapacityModel = new SpinnerNumberModel(0, 0, null, 1);
@@ -188,11 +183,11 @@
             lblBurnDaysMax.setText(String.format("%3.2f", TestAero.calculateDaysAtMax(aero)));
             panBurnDays.setVisible(true);
             if ((aero instanceof Jumpship) && !(aero instanceof Warship)) {
-                lblBurnDays1GText.setText(resourceMap.getString("FuelView.lblBurnDaysStationKeeping.text")); 
+                lblBurnDays1GText.setText(resourceMap.getString("FuelView.lblBurnDaysStationKeeping.text"));
                 lblBurnDaysMaxText.setVisible(false);
                 lblBurnDaysMax.setVisible(false);
             } else {
-                lblBurnDays1GText.setText(resourceMap.getString("FuelView.lblBurnDays1G.text")); 
+                lblBurnDays1GText.setText(resourceMap.getString("FuelView.lblBurnDays1G.text"));
                 lblBurnDaysMaxText.setVisible(true);
                 lblBurnDaysMax.setVisible(true);
             }
