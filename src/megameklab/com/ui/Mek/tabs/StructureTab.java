/*
 * MegaMekLab - Copyright (C) 2008
 *
 * Original author - jtighe (torren@users.sourceforge.net)
 *
 * This program is free software; you can redistribute it and/or modify it under
 * the terms of the GNU General Public License as published by the Free Software
 * Foundation; either version 2 of the License, or (at your option) any later
 * version.
 *
 * This program is distributed in the hope that it will be useful, but WITHOUT
 * ANY WARRANTY; without even the implied warranty of MERCHANTABILITY or FITNESS
 * FOR A PARTICULAR PURPOSE. See the GNU General Public License for more
 * details.
 */

package megameklab.com.ui.Mek.tabs;

import java.awt.BorderLayout;
import java.awt.Dimension;
import java.awt.GridBagConstraints;
import java.awt.GridBagLayout;
import java.util.List;
import java.util.Optional;
import java.util.stream.Collectors;

import javax.swing.BorderFactory;
import javax.swing.Box;
import javax.swing.BoxLayout;
import javax.swing.JComponent;
import javax.swing.JLabel;
import javax.swing.JOptionPane;
import javax.swing.JPanel;
import javax.swing.SwingConstants;

import megamek.common.CriticalSlot;
import megamek.common.Engine;
import megamek.common.Entity;
import megamek.common.EquipmentType;
import megamek.common.ITechManager;
import megamek.common.LandAirMech;
import megamek.common.LocationFullException;
import megamek.common.Mech;
import megamek.common.MechFileParser;
import megamek.common.MiscType;
import megamek.common.Mounted;
import megamek.common.QuadVee;
import megamek.common.SimpleTechLevel;
import megamek.common.TechConstants;
import megamek.common.loaders.EntityLoadingException;
import megamek.common.verifier.TestEntity;
import megameklab.com.ui.EntitySource;
import megameklab.com.ui.Mek.views.SummaryView;
import megameklab.com.ui.view.ArmorAllocationView;
import megameklab.com.ui.view.BasicInfoView;
import megameklab.com.ui.view.HeatSinkView;
import megameklab.com.ui.view.MVFArmorView;
import megameklab.com.ui.view.MekChassisView;
import megameklab.com.ui.view.MovementView;
import megameklab.com.ui.view.PatchworkArmorView;
import megameklab.com.ui.view.listeners.MekBuildListener;
import megameklab.com.util.ITab;
import megameklab.com.util.RefreshListener;
import megameklab.com.util.UnitUtil;

public class StructureTab extends ITab implements MekBuildListener {
    /**
     *
     */
    private static final long serialVersionUID = -6756011847500605874L;

    private BasicInfoView panBasicInfo;
    private MekChassisView panChassis;
    private MVFArmorView panArmor;
    private MovementView panMovement;
    private HeatSinkView panHeat;
    private SummaryView panSummary;
    private ArmorAllocationView panArmorAllocation;
    private PatchworkArmorView panPatchwork;

    RefreshListener refresh = null;
    JPanel masterPanel;

    public StructureTab(EntitySource eSource) {
        super(eSource);
        setLayout(new BorderLayout());
        setUpPanels();
        this.add(masterPanel, BorderLayout.CENTER);
        refresh();
    }

    private void setUpPanels() {
        masterPanel = new JPanel(new GridBagLayout());
        panBasicInfo = new BasicInfoView(getMech().getConstructionTechAdvancement());
        panChassis = new MekChassisView(panBasicInfo);
        panArmor = new MVFArmorView(panBasicInfo);
        panMovement = new MovementView(panBasicInfo);
        panHeat = new HeatSinkView(panBasicInfo);
        panArmorAllocation = new ArmorAllocationView(panBasicInfo, Entity.ETYPE_MECH);
        panPatchwork = new PatchworkArmorView(panBasicInfo);
        panSummary = new SummaryView(eSource);
        if (getMech().hasPatchworkArmor()) {
            panArmorAllocation.showPatchwork(true);
        } else {
            panPatchwork.setVisible(false);
        }

        GridBagConstraints gbc;

        panBasicInfo.setFromEntity(getMech());
        panChassis.setFromEntity(getMech());
        panArmor.setFromEntity(getMech());
        panMovement.setFromEntity(getMech());
        panHeat.setFromMech(getMech());
        panArmorAllocation.setFromEntity(getMech());
        panPatchwork.setFromEntity(getMech());

        JPanel leftPanel = new JPanel();
        JPanel centerPanel = new JPanel();
        JPanel rightPanel = new JPanel();
        leftPanel.setLayout(new BoxLayout(leftPanel, BoxLayout.Y_AXIS));
        centerPanel.setLayout(new BoxLayout(centerPanel, BoxLayout.Y_AXIS));
        rightPanel.setLayout(new BoxLayout(rightPanel, BoxLayout.Y_AXIS));

        leftPanel.add(panBasicInfo);
        leftPanel.add(Box.createVerticalStrut(11));
        leftPanel.add(panChassis);
        leftPanel.add(Box.createVerticalStrut(11));
        leftPanel.add(panHeat);
        leftPanel.add(Box.createGlue());
        
        centerPanel.add(panArmor);
        centerPanel.add(panMovement);       
        centerPanel.add(panSummary);
        centerPanel.add(Box.createVerticalGlue());
        
        rightPanel.add(panArmorAllocation);
        rightPanel.add(panPatchwork);
        rightPanel.add(Box.createVerticalGlue());

        gbc = new GridBagConstraints();
        gbc.gridx = 0;
        gbc.gridy = 0;
        gbc.fill = java.awt.GridBagConstraints.NONE;
        gbc.weightx = 0.0;
        gbc.weighty = 1.0;
        gbc.anchor = GridBagConstraints.NORTHWEST;
        masterPanel.add(leftPanel, gbc);
        gbc.gridx = 1;
        masterPanel.add(centerPanel, gbc);
        gbc.gridx = 2;
        masterPanel.add(rightPanel, gbc);

        panBasicInfo.setBorder(BorderFactory.createTitledBorder("Basic Information"));
        panChassis.setBorder(BorderFactory.createTitledBorder("Chassis"));
        panMovement.setBorder(BorderFactory.createTitledBorder("Movement"));
        panHeat.setBorder(BorderFactory.createTitledBorder("Heat Sinks"));
        panArmor.setBorder(BorderFactory.createTitledBorder("Armor"));
        panSummary.setBorder(BorderFactory.createTitledBorder("Summary"));
        panArmorAllocation.setBorder(BorderFactory.createTitledBorder("Armor Allocation"));
        panPatchwork.setBorder(BorderFactory.createTitledBorder("Patchwork Armor"));

    }

    public void refresh() {
        removeAllListeners();
        panBasicInfo.setFromEntity(getMech());
        panChassis.setFromEntity(getMech());
        panArmor.setFromEntity(getMech());
        panHeat.setFromMech(getMech());
        panMovement.setFromEntity(getMech());
        panArmorAllocation.setFromEntity(getMech());
        panPatchwork.setFromEntity(getMech());

        panSummary.refresh();
        addAllListeners();

    }
    
    public JLabel createLabel(String text, Dimension maxSize) {

        JLabel label = new JLabel(text, SwingConstants.RIGHT);

        setFieldSize(label, maxSize);
        return label;
    }

    public void setFieldSize(JComponent box, Dimension maxSize) {
        box.setPreferredSize(maxSize);
        box.setMaximumSize(maxSize);
        box.setMinimumSize(maxSize);
    }
    
    public ITechManager getTechManager() {
        return panBasicInfo;
    }

    /*
     * Used by MekHQ to set the tech faction for custom refits.
     */
    public void setTechFaction(int techFaction) {
        panBasicInfo.setTechFaction(techFaction);
    }

    private void resetSystemCrits() {
        getMech().clearCockpitCrits();
        getMech().clearGyroCrits();
        getMech().clearEngineCrits();
        
        int[] ctEngine = getMech().getEngine().getCenterTorsoCriticalSlots(getMech().getGyroType());
        int lastEngine = ctEngine[ctEngine.length - 1];
        for (int slot = 0; slot <= lastEngine; slot++) {
            clearCrit(Mech.LOC_CT, slot);
        }
        for (int slot : getMech().getEngine().getSideTorsoCriticalSlots()) {
            clearCrit(Mech.LOC_RT, slot);
            clearCrit(Mech.LOC_LT, slot);
        }
        getMech().addEngineCrits();
        switch (getMech().getGyroType()) {
        case Mech.GYRO_COMPACT:
            getMech().addCompactGyro();
            break;
        case Mech.GYRO_HEAVY_DUTY:
            getMech().addHeavyDutyGyro();
            break;
        case Mech.GYRO_XL:
            getMech().addXLGyro();
            break;
        case Mech.GYRO_NONE:
            UnitUtil.compactCriticals(getMech(), Mech.LOC_CT);
            break;
        default:
            getMech().addGyro();
        }
        
        switch (getMech().getCockpitType()) {
            case Mech.COCKPIT_COMMAND_CONSOLE:
                clearCritsForCockpit(false, true);
                getMech().addCommandConsole();
                break;
            case Mech.COCKPIT_DUAL:
                clearCritsForCockpit(false, true);
                getMech().addDualCockpit();
                break;
            case Mech.COCKPIT_SMALL:
                clearCritsForCockpit(true, false);
                getMech().addSmallCockpit();
                break;
            case Mech.COCKPIT_INTERFACE:
                clearCritsForCockpit(false, true);
                getMech().addInterfaceCockpit();
                break;
            case Mech.COCKPIT_TORSO_MOUNTED:
                if (lastEngine + 2 < getMech().getNumberOfCriticals(Mech.LOC_CT)) {
                    clearCrit(Mech.LOC_CT, lastEngine + 1);
                    clearCrit(Mech.LOC_CT, lastEngine + 2);
                }
                clearCrit(Mech.LOC_HEAD, 0);
                clearCrit(Mech.LOC_HEAD, 1);
                if (getMech().getEmptyCriticals(Mech.LOC_LT) < 1) {
                    for (int i = 0; i < getMech().getNumberOfCriticals(Mech.LOC_LT); i++) {
                        if (getMech().getCritical(Mech.LOC_LT, i) != null
                                && getMech().getCritical(Mech.LOC_LT, i).getType() == CriticalSlot.TYPE_EQUIPMENT) {
                            clearCrit(Mech.LOC_LT, i);
                            break;
                        }
                    }
                }
                if (getMech().getEmptyCriticals(Mech.LOC_RT) < 1) {
                    for (int i = 0; i < getMech().getNumberOfCriticals(Mech.LOC_RT); i++) {
                        if (getMech().getCritical(Mech.LOC_RT, i) != null
                                && getMech().getCritical(Mech.LOC_RT, i).getType() == CriticalSlot.TYPE_EQUIPMENT) {
                            clearCrit(Mech.LOC_RT, i);
                            break;
                        }
                    }
                }
                getMech().addTorsoMountedCockpit();
                break;
            case Mech.COCKPIT_INDUSTRIAL:
                clearCritsForCockpit(false, false);
                getMech().addIndustrialCockpit();
                getMech().setArmorType(
                        EquipmentType.T_ARMOR_INDUSTRIAL);
                break;
            case Mech.COCKPIT_PRIMITIVE:
                clearCritsForCockpit(false, false);
                getMech().addPrimitiveCockpit();
                getMech().setArmorType(
                        EquipmentType.T_ARMOR_PRIMITIVE);
                break;
            case Mech.COCKPIT_PRIMITIVE_INDUSTRIAL:
                clearCritsForCockpit(false, false);
                getMech().addIndustrialPrimitiveCockpit();
                getMech().setArmorType(
                        EquipmentType.T_ARMOR_COMMERCIAL);
                break;
            default:
                clearCritsForCockpit(false, false);
                getMech().addCockpit();
        }
        refresh.refreshBuild();
    }
    
    /**
     * Removes equipment placed in head locations that are needed for a cockpit. For most cockpit
     * types, this is all but the fourth slot.
     * 
     * @param small If true, only clears the first four slots.
     * @param dual  If true, removes all equipment mounted in the head.
     */
    private void clearCritsForCockpit(boolean small, boolean dual) {
        for (int slot = 0; slot < (small?4:6); slot++) {
            if ((slot == 3) && !dual) {
                continue;
            }
            clearCrit(Mech.LOC_HEAD, slot);
        }
    }

    /**
     * Removes equipment placed in the given critical slot to clear the space for a system critical
     */
    private void clearCrit(int loc, int slotNum) {
        final CriticalSlot crit = getMech().getCritical(loc, slotNum);
        Mounted mounted = null;
        if (crit != null && crit.getType() == CriticalSlot.TYPE_EQUIPMENT) {
            mounted = crit.getMount();
        }
        if (mounted == null) {
            return;
        }
        UnitUtil.removeCriticals(getMech(), mounted);
        if (crit.getMount2() != null) {
            UnitUtil.removeCriticals(getMech(), crit.getMount2());
        }

        // Check linkings after you remove everything.
        try {
            MechFileParser.postLoadInit(getMech());
        } catch (EntityLoadingException ele) {
            // do nothing.
        } catch (Exception ex) {
            ex.printStackTrace();
        }

        if ((crit != null) && (crit.getType() == CriticalSlot.TYPE_EQUIPMENT)) {
            UnitUtil.changeMountStatus(getMech(), mounted, Entity.LOC_NONE, Entity.LOC_NONE,
                    false);
            if (crit.getMount2() != null) {
                UnitUtil.changeMountStatus(getMech(), crit.getMount2(), Entity.LOC_NONE, Entity.LOC_NONE,
                        false);
            }
        }

    }

    public void removeSystemCrits(int systemType) {
        for (int loc = 0; loc < getMech().locations(); loc++) {
            for (int slot = 0; slot < getMech().getNumberOfCriticals(loc); slot++) {
                CriticalSlot cs = getMech().getCritical(loc, slot);

                if ((cs == null) || (cs.getType() != CriticalSlot.TYPE_SYSTEM)) {
                    continue;
                }

                if (cs.getIndex() == systemType) {
                    getMech().setCritical(loc, slot, null);
                }
            }
        }
    }

    public void removeAllListeners() {
        panBasicInfo.removeListener(this);
        panChassis.removeListener(this);
        panHeat.removeListener(this);
        panArmor.removeListener(this);
        panMovement.removeListener(this);
        panArmorAllocation.removeListener(this);
        panPatchwork.removeListener(this);
    }

    public void addAllListeners() {
        panBasicInfo.addListener(this);
        panChassis.addListener(this);
        panHeat.addListener(this);
        panArmor.addListener(this);
        panMovement.addListener(this);
        panArmorAllocation.addListener(this);
        panPatchwork.addListener(this);
    }

    public void addRefreshedListener(RefreshListener l) {
        refresh = l;
    }

    public boolean isQuad() {
        return (panChassis.getBaseTypeIndex() == MekChassisView.BASE_TYPE_STANDARD)
                && (panChassis.getMotiveTypeIndex() == MekChassisView.MOTIVE_TYPE_QUAD);
    }

    public boolean isTripod() {
        return (panChassis.getBaseTypeIndex() == MekChassisView.BASE_TYPE_STANDARD)
                && (panChassis.getMotiveTypeIndex() == MekChassisView.MOTIVE_TYPE_TRIPOD);
    }

    public boolean isLAM() {
        return (panChassis.getBaseTypeIndex() == MekChassisView.BASE_TYPE_LAM);
    }

    public boolean isQuadVee() {
        return (panChassis.getBaseTypeIndex() == MekChassisView.BASE_TYPE_QUADVEE);
    }

    private void createISMounts(EquipmentType structure) {
        int isCount = 0;
        getMech().setStructureType(EquipmentType.getStructureType(structure));
        getMech().setStructureTechLevel(structure.getStaticTechLevel().getCompoundTechLevel(structure.isClan()));
        
        isCount = structure.getCriticals(getMech());
        if (isCount < 1) {
            return;
        }
        for (; isCount > 0; isCount--) {
            try {
                getMech().addEquipment(
                        new Mounted(getMech(), structure),
                        Entity.LOC_NONE, false);
            } catch (Exception ex) {
                ex.printStackTrace();
            }
        }
    }
    
    /**
     * Calculates required engine rating for speed and tonnage and updates engine if possible.
     * @return true if the new engine is legal for rating, space, and tech level
     */
    private boolean recalculateEngineRating(int walkMP, double tonnage) {
        int rating = walkMP * (int)tonnage;
        if (getMech().isPrimitive()) {
            rating = (int)Math.ceil((rating * 1.2) / 5.0) * 5; 
        }
        int oldRating = getMech().getEngine().getRating();
        if (oldRating != rating) {
            panChassis.setEngineRating(rating);
            Engine engine = panChassis.getEngine();
            if (!engine.engineValid || !panBasicInfo.isLegal(engine)) {
                JOptionPane.showMessageDialog(
                        this, String.format("The required engine rating of %d exceeds the maximum.", rating),
                        "Bad Engine", JOptionPane.ERROR_MESSAGE);
                panChassis.setEngineRating(oldRating);
                return false;
            } else if ((tonnage <= 100)
                    && !hasCTSpace(engine, getMech().getGyroType(), getMech().getCockpitType())) {
                JOptionPane.showMessageDialog(
                        this, "There is not enough space in the center torso for the required engine.",
                        "Bad Engine", JOptionPane.ERROR_MESSAGE);
                panChassis.setEngineRating(oldRating);
                return false;
            } else {
                engine.setBaseChassisHeatSinks(getMech().getEngine()
                        .getBaseChassisHeatSinks(getMech().hasCompactHeatSinks()));
                getMech().setEngine(engine);
                UnitUtil.updateAutoSinks(getMech(), getMech().hasCompactHeatSinks());
            }
        }
        return true;
    }
    
    private boolean hasCTSpace(Engine engine, int gyroType, int cockpitType) {
        if (getMech().isSuperHeavy()) {
            return true;
        }
        int crits = 10;
        if (engine.getEngineType() == Engine.COMPACT_ENGINE) {
            crits -= 3;
        } else if (engine.hasFlag(Engine.LARGE_ENGINE)) {
            crits += 2;
        }
        if (gyroType == Mech.GYRO_COMPACT) {
            crits -= 2;
        } else if (gyroType == Mech.GYRO_XL) {
            crits += 2;
        }
        if ((cockpitType == Mech.COCKPIT_TORSO_MOUNTED)
                || (cockpitType == Mech.COCKPIT_VRRP)) {
            crits += 2;
        }
        return crits <= 12;
    }
    
    private void createArmorMountsAndSetArmorType(int at, int aTechLevel) {
        getMech().setArmorTechLevel(aTechLevel);
        getMech().setArmorType(at);
        final EquipmentType armor = EquipmentType.get(EquipmentType.getArmorTypeName(at,
                TechConstants.isClan(aTechLevel)));
        int armorCount = armor.getCriticals(getMech());

        if (armorCount < 1) {
            return;
        }
        // auto-place stealth crits
        if (getMech().getArmorType(0) == EquipmentType.T_ARMOR_STEALTH) {
            Mounted mount = UnitUtil.createSpreadMounts(
                    getMech(),
                    EquipmentType.get(EquipmentType.getArmorTypeName(
                            getMech().getArmorType(0), false)));
            if (mount == null) {
                JOptionPane.showMessageDialog(null,
                        "Stealth Armor does not fit in location.",
                        "Resetting to Standard Armor",
                        JOptionPane.INFORMATION_MESSAGE);
                getMech().setArmorType(EquipmentType.T_ARMOR_STANDARD);
                getMech().setArmorTechLevel(TechConstants.T_INTRO_BOXSET);
                panArmor.setFromEntity(getMech());
            }
        } else {
            for (; armorCount > 0; armorCount--) {
                try {
                    getMech().addEquipment(new Mounted(getMech(),
                            armor), Entity.LOC_NONE, false);
                } catch (Exception ex) {
                }
            }
        }
    }

    public void setAsCustomization() {
        panBasicInfo.setAsCustomization();
        panChassis.setAsCustomization();
    }

    @Override
    public void refreshSummary() {
        panSummary.refresh();
    }
    
    @Override
    public void chassisChanged(String chassis) {
        getMech().setChassis(chassis);
        refresh.refreshHeader();
        refresh.refreshPreview();
    }

    @Override
    public void modelChanged(String model) {
        getMech().setModel(model);
        refresh.refreshHeader();
        refresh.refreshPreview();
    }

    @Override
    public void yearChanged(int year) {
        getMech().setYear(year);
        updateTechLevel();
    }

    @Override
    public void sourceChanged(String source) {
        getMech().setSource(source);
    }

    @Override
    public void techBaseChanged(boolean clan, boolean mixed) {
        if ((clan != getMech().isClan()) || (mixed != getMech().isMixedTech())) {
            getMech().setMixedTech(mixed);
            updateTechLevel();
        }
    }

    @Override
    public void techLevelChanged(SimpleTechLevel techLevel) {
        updateTechLevel();
    }
    
    @Override
    public void updateTechLevel() {
        removeAllListeners();
        getMech().setTechLevel(panBasicInfo.getTechLevel().getCompoundTechLevel(panBasicInfo.useClanTechBase()));
        if (!getMech().hasPatchworkArmor()) {
            UnitUtil.removeISorArmorMounts(getMech(), false);
        }
        // If we have a large engine, a drop in tech level may make it unavailable and we will need
        // to reduce speed to a legal value.
        if (getMech().getEngine().hasFlag(Engine.LARGE_ENGINE)
                && panChassis.getAvailableEngines().isEmpty()) {
            int walk;
            if (getMech().isPrimitive()) {
                walk = 400 / (int)(getMech().getWeight() * 1.2);
            } else {
                walk = 400 / (int)getMech().getWeight();
            }
            recalculateEngineRating(walk, getMech().getWeight());
            getMech().setOriginalWalkMP(walk);
            panMovement.setFromEntity(getMech());
            JOptionPane.showMessageDialog(
                    this, String.format("Large engine not available at this tech level. Reducing MP to %d.", walk),
                    "Bad Engine", JOptionPane.ERROR_MESSAGE);
        }
        if (UnitUtil.checkEquipmentByTechLevel(getMech(), panBasicInfo)) {
            refresh.refreshEquipment();
        } else {
            refresh.refreshEquipmentTable();
        }
        panChassis.refresh();
        panHeat.refresh();
        panArmor.refresh();
        panMovement.refresh();
        panArmorAllocation.setFromEntity(getMech());
        panPatchwork.setFromEntity(getMech());
        addAllListeners();
    }

    @Override
    public void manualBVChanged(int manualBV) {
        getMech().setManualBV(manualBV);
    }

    @Override
    public void tonnageChanged(double tonnage) {
        if (!recalculateEngineRating(panMovement.getWalk(), tonnage)) {
            panChassis.setFromEntity(getMech());
            return;
        }
        boolean changedSuperHeavyStatus = getMech().isSuperHeavy() != tonnage > 100;
        
        if (changedSuperHeavyStatus) {
            // if we switch from being superheavy to not being superheavy,
            // remove crits
            for (Mounted mount : getMech().getEquipment()) {
                if (!UnitUtil.isFixedLocationSpreadEquipment(mount.getType())) {
                    UnitUtil.removeCriticals(getMech(), mount);
                    UnitUtil.changeMountStatus(getMech(), mount, Entity.LOC_NONE, Entity.LOC_NONE, false);
                }
            }
        }
        getMech().setWeight(tonnage);
        // Force recalculation of walk MP
        getMech().setEngine(getMech().getEngine());
        getMech().autoSetInternal();
        if (getMech().isSuperHeavy()) {
            getMech().setOriginalJumpMP(0);
        }
        if (changedSuperHeavyStatus) {
            // Internal structure crits may change
            UnitUtil.removeISorArmorMounts(getMech(), true);
            createISMounts(panChassis.getStructure());
            resetSystemCrits();
            panMovement.setFromEntity(getMech());
        }
        refresh();
        refresh.refreshPreview();
        refresh.refreshStatus();
    }

    @Override
    public void omniChanged(boolean omni) {
        getMech().setOmni(omni);
        getMech().getEngine().setBaseChassisHeatSinks(
                omni? Math.max(0, panHeat.getBaseCount()) : -1);
        panHeat.setFromMech(getMech());
        UnitUtil.updateAutoSinks(getMech(), getMech().hasCompactHeatSinks());
        refresh.refreshPreview();
    }

    @Override
    public void typeChanged(int baseType, int motiveType, long etype) {
        boolean industrial = false;
        switch (baseType) {
            case MekChassisView.BASE_TYPE_INDUSTRIAL:
                industrial = true;
                //fall through
            case MekChassisView.BASE_TYPE_STANDARD:
                boolean primitive = getMech().isPrimitive();
                if (motiveType == MekChassisView.MOTIVE_TYPE_BIPED) {
                    if  (((getMech().getEntityType() & Entity.ETYPE_BIPED_MECH) == 0)
                            || ((getMech().getEntityType() & Entity.ETYPE_LAND_AIR_MECH) != 0)) {
                        eSource.createNewUnit(Entity.ETYPE_BIPED_MECH, primitive, industrial, getMech());
                    }
                } else if (motiveType == MekChassisView.MOTIVE_TYPE_QUAD) {
                    if  (((getMech().getEntityType() & Entity.ETYPE_QUAD_MECH) == 0)
                            || ((getMech().getEntityType() & Entity.ETYPE_QUADVEE) != 0)) {
                        eSource.createNewUnit(Entity.ETYPE_QUAD_MECH, primitive, industrial, getMech());
                    }
                } else if ((getMech().getEntityType() & Entity.ETYPE_TRIPOD_MECH) == 0) {
                    eSource.createNewUnit(Entity.ETYPE_TRIPOD_MECH, primitive, industrial, getMech());
                }
                break;
            case MekChassisView.BASE_TYPE_LAM:
                if (getMech() instanceof LandAirMech) {
                    ((LandAirMech)getMech()).setLAMType(motiveType);
                } else {
                    eSource.createNewUnit(Entity.ETYPE_LAND_AIR_MECH, getMech());
                }
                break;
            case MekChassisView.BASE_TYPE_QUADVEE:
                if (getMech() instanceof QuadVee) {
                    if (motiveType != ((QuadVee)getMech()).getMotiveType()) {
                        Optional<Mounted> mount = getMech().getMisc().stream()
                                .filter(m -> m.getType().hasFlag(MiscType.F_TRACKS))
                                .findAny();
                        if (mount.isPresent()) {
                            UnitUtil.removeMounted(getMech(), mount.get());
                        }
    
                        if (motiveType == QuadVee.MOTIVE_WHEEL) {
                            ((QuadVee)getMech()).setMotiveType(QuadVee.MOTIVE_WHEEL);
                            UnitUtil.createSpreadMounts(getMech(), EquipmentType.get("Wheels"));
                        } else {
                            ((QuadVee)getMech()).setMotiveType(QuadVee.MOTIVE_TRACK);
                            UnitUtil.createSpreadMounts(getMech(), EquipmentType.get("Tracks"));
                        }
                    }
                } else {
                    eSource.createNewUnit(Entity.ETYPE_QUADVEE, getMech());
                }
                break;
        }
        if (getMech().isIndustrial() != industrial) {
            getMech().setStructureType(industrial?
                    EquipmentType.T_STRUCTURE_INDUSTRIAL : EquipmentType.T_STRUCTURE_STANDARD);
        }

        refresh();
        refresh.refreshBuild();
        refresh.refreshPreview();
        refresh.refreshStatus();
    }

    @Override
    public void structureChanged(EquipmentType structure) {
        UnitUtil.removeISorArmorMounts(getMech(), true);
        createISMounts(structure);
        refreshSummary();
        refresh.refreshBuild();
        refresh.refreshPreview();
        refresh.refreshStatus();
    }

    @Override
    public void engineChanged(Engine engine) {
        if (!hasCTSpace(engine, panChassis.getGyroType(), panChassis.getCockpitType())) {
            JOptionPane.showMessageDialog(
                    this, "There is not enough space in the center torso for this engine.",
                    "Bad Engine", JOptionPane.ERROR_MESSAGE);
            panChassis.removeListener(this);
            panChassis.setEngine(getMech().getEngine());
            panChassis.addListener(this);
        } else {
            // Make sure we keep same number of base heat sinks for omnis
            engine.setBaseChassisHeatSinks(getMech().getEngine()
                    .getBaseChassisHeatSinks(getMech().hasCompactHeatSinks()));
            getMech().setEngine(engine);
            resetSystemCrits();
            UnitUtil.updateAutoSinks(getMech(), getMech().hasCompactHeatSinks());
            panMovement.setFromEntity(getMech());
            refreshSummary();
            refresh.refreshPreview();
            refresh.refreshStatus();
        }
    }

    @Override
    public void gyroChanged(int gyroType) {
        if (!hasCTSpace(panChassis.getEngine(), gyroType, panChassis.getCockpitType())) {
            JOptionPane.showMessageDialog(
                    this, "There is not enough space in the center torso for this gyro.",
                    "Bad Gyro", JOptionPane.ERROR_MESSAGE);
            panChassis.removeListener(this);
            panChassis.setGyroType(getMech().getGyroType());
            panChassis.addListener(this);
        } else {
            getMech().setGyroType(gyroType);
            resetSystemCrits();
        }
        refreshSummary();
        refresh.refreshPreview();
        refresh.refreshStatus();
    }

    @Override
    public void cockpitChanged(int cockpitType) {
        if (!hasCTSpace(panChassis.getEngine(), panChassis.getGyroType(), cockpitType)) {
            JOptionPane.showMessageDialog(
                    this, "There is not enough space in the center torso for this cockpit.",
                    "Bad Gyro", JOptionPane.ERROR_MESSAGE);
            panChassis.removeListener(this);
            panChassis.setCockpitType(getMech().getCockpitType());
            panChassis.addListener(this);
        } else {
            getMech().setCockpitType(cockpitType);
            resetSystemCrits();
            refreshSummary();
            refresh.refreshPreview();
            refresh.refreshStatus();
        }
    }

    @Override
    public void enhancementChanged(EquipmentType enhancement) {
        UnitUtil.removeEnhancements(getMech());
        if (null != enhancement) {
            if (enhancement.hasFlag(MiscType.F_MASC)) {
                Mounted mount = new Mounted(getMech(), enhancement);
                try {
                    getMech().addEquipment(mount, Entity.LOC_NONE, false);
                } catch (LocationFullException lfe) {
                    // this can't happen, we add to Entity.LOC_NONE
                }
            } else {
                UnitUtil.createSpreadMounts(getMech(), enhancement);
            }
        }
        refresh.refreshBuild();
        refresh.refreshPreview();
        refresh.refreshStatus();
    }

    @Override
    public void fullHeadEjectChanged(boolean eject) {
        getMech().setFullHeadEject(eject);
    }

    @Override
    public void resetChassis() {
        UnitUtil.resetBaseChassis(getMech());
        refresh.refreshAll();
    }

    @Override
    public void heatSinksChanged(int index, int count) {
        // Method for ASFs
    }

    @Override
    public void heatSinksChanged(EquipmentType hsType, int count) {
        // if we have the same type of heat sink, then we should not remove the
        // existing heat sinks
        int currentSinks = UnitUtil.countActualHeatSinks(getMech());
        if (getMech().hasWorkingMisc(hsType.getInternalName())) {
            if (count < currentSinks) {
                UnitUtil.removeHeatSinks(getMech(), currentSinks - count);
            } else if (count > currentSinks) {
                UnitUtil.addHeatSinkMounts(getMech(), count - currentSinks,
                        hsType);
            }
        } else {
            UnitUtil.removeHeatSinks(getMech(), count);
            UnitUtil.addHeatSinkMounts(getMech(), count, hsType);
        }
        getMech().resetSinks();
        panSummary.refresh();
        refresh.refreshBuild();
        refresh.refreshStatus();
        refresh.refreshPreview();
    }

    @Override
    public void heatSinkBaseCountChanged(int count) {
        getMech().getEngine().setBaseChassisHeatSinks(
                Math.max(0, count));
        UnitUtil.updateAutoSinks(getMech(), panHeat.getHeatSinkType().hasFlag(MiscType.F_COMPACT_HEAT_SINK));
        refresh.refreshBuild();
        refresh.refreshStatus();
        refresh.refreshPreview();
    }
    
    @Override
    public void armorTypeChanged(int at, int aTechLevel) {
        UnitUtil.removeISorArmorMounts(getMech(), false);
        if (at != EquipmentType.T_ARMOR_PATCHWORK) {
            createArmorMountsAndSetArmorType(at, aTechLevel);
            panArmorAllocation.showPatchwork(false);
            panPatchwork.setVisible(false);
        } else {
            panPatchwork.setFromEntity(getMech());
            panArmorAllocation.showPatchwork(true);
            panPatchwork.setVisible(true);
        }
        panArmorAllocation.setFromEntity(getMech());
        panSummary.refresh();
        refresh.refreshStatus();
        refresh.refreshBuild();
        refresh.refreshPreview();
    }
    
    @Override
    public void armorTonnageChanged(double tonnage) {
        getMech().setArmorTonnage(Math.round(tonnage * 2) / 2.0);
        panArmorAllocation.setFromEntity(getMech());
        panSummary.refresh();
        refresh.refreshStatus();
        refresh.refreshPreview();
    }

    @Override
    public void maximizeArmor() {
        double maxArmor = UnitUtil.getMaximumArmorTonnage(getMech());
        getMech().setArmorTonnage(maxArmor);
        panArmor.removeListener(this);
        panArmor.setFromEntity(getMech());
        panArmor.addListener(this);
        
        panArmorAllocation.setFromEntity(getMech());
        panSummary.refresh();
        refresh.refreshStatus();
        refresh.refreshPreview();
    }
    
    @Override
    public void useRemainingTonnageArmor() {
        double currentTonnage = UnitUtil.getEntityVerifier(getMech())
                .calculateWeight();
        currentTonnage += UnitUtil.getUnallocatedAmmoTonnage(getMech());
        double totalTonnage = getMech().getWeight();
        double remainingTonnage = TestEntity.floor(
                totalTonnage - currentTonnage, TestEntity.Ceil.HALFTON);
        
        double maxArmor = Math.min(getMech().getArmorWeight() + remainingTonnage,
                UnitUtil.getMaximumArmorTonnage(getMech()));
        getMech().setArmorTonnage(maxArmor);
        panArmor.removeListener(this);
        panArmor.setFromEntity(getMech());
        panArmor.addListener(this);
        
        panArmorAllocation.setFromEntity(getMech());
        panSummary.refresh();
        refresh.refreshStatus();
        refresh.refreshPreview();
    }

    @Override
    public void walkChanged(int walkMP) {
        if (!recalculateEngineRating(walkMP, panChassis.getTonnage())) {
            panMovement.setFromEntity(getMech());
            return;
        }
        getMech().setOriginalWalkMP(walkMP);
        panSummary.refresh();
        refresh.refreshStatus();
        refresh.refreshPreview();
        panMovement.setFromEntity(getMech());
        panHeat.setFromMech(getMech());
        panChassis.refresh();
    }

    @Override
    public void jumpChanged(int jumpMP, EquipmentType jumpJet) {
        // Don't set jumpMP for UMU.
        if (null == jumpJet) {
            getMech().setOriginalJumpMP(0);
            jumpMP = 0;
        } else if (jumpJet.hasFlag(MiscType.F_JUMP_JET) || jumpJet.hasFlag(MiscType.F_JUMP_BOOSTER)) {
            getMech().setOriginalJumpMP(jumpMP);
        } else {
            getMech().setOriginalJumpMP(0);
        }
        List<Mounted> jjs = getMech().getMisc().stream()
                .filter(m -> m.getType() == jumpJet)
                .collect(Collectors.toList());
        if (jumpJet.hasFlag(MiscType.F_JUMP_BOOSTER)) {
            if (!getMech().hasWorkingMisc(MiscType.F_JUMP_BOOSTER)) {
                UnitUtil.createSpreadMounts(getMech(), jumpJet);
            }
        } else {
            while (jjs.size() > jumpMP) {
                UnitUtil.removeMounted(getMech(), jjs.remove(jjs.size() - 1));
            }
            while (jumpMP > jjs.size()) {
                try {
                    UnitUtil.addMounted(getMech(), new Mounted(getMech(), jumpJet),
                            Entity.LOC_NONE, false);
                } catch (LocationFullException e) {
                    // Adding to LOC_NONE
                }
                jumpMP--;
            }
        }
        panSummary.refresh();
        refresh.refreshBuild();
        refresh.refreshStatus();
        refresh.refreshPreview();
        panMovement.setFromEntity(getMech());
    }

    @Override
    public void jumpTypeChanged(final EquipmentType jumpJet) {
        List<Mounted> jjs = getMech().getMisc().stream()
                .filter(m -> m.getType().hasFlag(MiscType.F_JUMP_JET)
                        || m.getType().hasFlag(MiscType.F_UMU)
                        || m.getType().hasFlag(MiscType.F_JUMP_BOOSTER))
                .filter(m -> m.getType() != jumpJet)
                .collect(Collectors.toList());
        jjs.forEach(jj -> UnitUtil.removeMounted(getMech(), jj));
        jumpChanged(panMovement.getJump(), jumpJet);
    }
<<<<<<< HEAD

    @Override
    public void armorPointsChanged(int location, int front, int rear) {
        getMech().initializeArmor(front, location);
        if (getMech().hasRearArmor(location)) {
            getMech().initializeRearArmor(rear, location);
        }
        if (panArmor.getArmorType() == EquipmentType.T_ARMOR_PATCHWORK) {
            getMech().setArmorTonnage(panArmorAllocation.getTotalArmorWeight(getMech()));
        }
        panArmorAllocation.setFromEntity(getMech());
        refresh.refreshPreview();
        refresh.refreshSummary();
        refresh.refreshStatus();
    }

    @Override
    public void patchworkChanged(int location, EquipmentType armor) {
        UnitUtil.resetArmor(getMech(), location);

        //TODO: move this construction data out of the ui
        int crits = 0;
        switch (EquipmentType.getArmorType(armor)) {
            case EquipmentType.T_ARMOR_STEALTH:
            case EquipmentType.T_ARMOR_FERRO_LAMELLOR:
                crits = 2;
                break;
            case EquipmentType.T_ARMOR_HEAVY_FERRO:
                crits = 3;
                break;
            case EquipmentType.T_ARMOR_LIGHT_FERRO:
                crits = 1;
                break;
            case EquipmentType.T_ARMOR_FERRO_FIBROUS:
            case EquipmentType.T_ARMOR_REFLECTIVE:
            case EquipmentType.T_ARMOR_REACTIVE:
                if (armor.isClan()) {
                    crits = 1;
                } else {
                    crits = 2;
                }
                break;
        }
        if (getMech().getEmptyCriticals(location) < crits) {
            JOptionPane .showMessageDialog(
                    null, armor.getName()
                    + " does not fit in location "
                    + getMech().getLocationName(location)
                    + ". Resetting to Standard Armor in this location.",
                    "Error",
                    JOptionPane.INFORMATION_MESSAGE);
        } else {
            getMech().setArmorType(EquipmentType.getArmorType(armor), location);
            getMech().setArmorTechLevel(armor.getTechLevel(getTechManager().getGameYear(), armor.isClan()));
            for (; crits > 0; crits--) {
                try {
                    getMech().addEquipment( new Mounted(getMech(), armor), location, false);
                } catch (LocationFullException ex) {
                }
            }
        }
        panArmor.refresh();
        panArmorAllocation.setFromEntity(getMech());
        refresh.refreshBuild();
        refresh.refreshPreview();
        refresh.refreshSummary();
        refresh.refreshStatus();
    }

=======
>>>>>>> ebb4a559
}<|MERGE_RESOLUTION|>--- conflicted
+++ resolved
@@ -1,1072 +1,1069 @@
-/*
- * MegaMekLab - Copyright (C) 2008
- *
- * Original author - jtighe (torren@users.sourceforge.net)
- *
- * This program is free software; you can redistribute it and/or modify it under
- * the terms of the GNU General Public License as published by the Free Software
- * Foundation; either version 2 of the License, or (at your option) any later
- * version.
- *
- * This program is distributed in the hope that it will be useful, but WITHOUT
- * ANY WARRANTY; without even the implied warranty of MERCHANTABILITY or FITNESS
- * FOR A PARTICULAR PURPOSE. See the GNU General Public License for more
- * details.
- */
-
-package megameklab.com.ui.Mek.tabs;
-
-import java.awt.BorderLayout;
-import java.awt.Dimension;
-import java.awt.GridBagConstraints;
-import java.awt.GridBagLayout;
-import java.util.List;
-import java.util.Optional;
-import java.util.stream.Collectors;
-
-import javax.swing.BorderFactory;
-import javax.swing.Box;
-import javax.swing.BoxLayout;
-import javax.swing.JComponent;
-import javax.swing.JLabel;
-import javax.swing.JOptionPane;
-import javax.swing.JPanel;
-import javax.swing.SwingConstants;
-
-import megamek.common.CriticalSlot;
-import megamek.common.Engine;
-import megamek.common.Entity;
-import megamek.common.EquipmentType;
-import megamek.common.ITechManager;
-import megamek.common.LandAirMech;
-import megamek.common.LocationFullException;
-import megamek.common.Mech;
-import megamek.common.MechFileParser;
-import megamek.common.MiscType;
-import megamek.common.Mounted;
-import megamek.common.QuadVee;
-import megamek.common.SimpleTechLevel;
-import megamek.common.TechConstants;
-import megamek.common.loaders.EntityLoadingException;
-import megamek.common.verifier.TestEntity;
-import megameklab.com.ui.EntitySource;
-import megameklab.com.ui.Mek.views.SummaryView;
-import megameklab.com.ui.view.ArmorAllocationView;
-import megameklab.com.ui.view.BasicInfoView;
-import megameklab.com.ui.view.HeatSinkView;
-import megameklab.com.ui.view.MVFArmorView;
-import megameklab.com.ui.view.MekChassisView;
-import megameklab.com.ui.view.MovementView;
-import megameklab.com.ui.view.PatchworkArmorView;
-import megameklab.com.ui.view.listeners.MekBuildListener;
-import megameklab.com.util.ITab;
-import megameklab.com.util.RefreshListener;
-import megameklab.com.util.UnitUtil;
-
-public class StructureTab extends ITab implements MekBuildListener {
-    /**
-     *
-     */
-    private static final long serialVersionUID = -6756011847500605874L;
-
-    private BasicInfoView panBasicInfo;
-    private MekChassisView panChassis;
-    private MVFArmorView panArmor;
-    private MovementView panMovement;
-    private HeatSinkView panHeat;
-    private SummaryView panSummary;
-    private ArmorAllocationView panArmorAllocation;
-    private PatchworkArmorView panPatchwork;
-
-    RefreshListener refresh = null;
-    JPanel masterPanel;
-
-    public StructureTab(EntitySource eSource) {
-        super(eSource);
-        setLayout(new BorderLayout());
-        setUpPanels();
-        this.add(masterPanel, BorderLayout.CENTER);
-        refresh();
-    }
-
-    private void setUpPanels() {
-        masterPanel = new JPanel(new GridBagLayout());
-        panBasicInfo = new BasicInfoView(getMech().getConstructionTechAdvancement());
-        panChassis = new MekChassisView(panBasicInfo);
-        panArmor = new MVFArmorView(panBasicInfo);
-        panMovement = new MovementView(panBasicInfo);
-        panHeat = new HeatSinkView(panBasicInfo);
-        panArmorAllocation = new ArmorAllocationView(panBasicInfo, Entity.ETYPE_MECH);
-        panPatchwork = new PatchworkArmorView(panBasicInfo);
-        panSummary = new SummaryView(eSource);
-        if (getMech().hasPatchworkArmor()) {
-            panArmorAllocation.showPatchwork(true);
-        } else {
-            panPatchwork.setVisible(false);
-        }
-
-        GridBagConstraints gbc;
-
-        panBasicInfo.setFromEntity(getMech());
-        panChassis.setFromEntity(getMech());
-        panArmor.setFromEntity(getMech());
-        panMovement.setFromEntity(getMech());
-        panHeat.setFromMech(getMech());
-        panArmorAllocation.setFromEntity(getMech());
-        panPatchwork.setFromEntity(getMech());
-
-        JPanel leftPanel = new JPanel();
-        JPanel centerPanel = new JPanel();
-        JPanel rightPanel = new JPanel();
-        leftPanel.setLayout(new BoxLayout(leftPanel, BoxLayout.Y_AXIS));
-        centerPanel.setLayout(new BoxLayout(centerPanel, BoxLayout.Y_AXIS));
-        rightPanel.setLayout(new BoxLayout(rightPanel, BoxLayout.Y_AXIS));
-
-        leftPanel.add(panBasicInfo);
-        leftPanel.add(Box.createVerticalStrut(11));
-        leftPanel.add(panChassis);
-        leftPanel.add(Box.createVerticalStrut(11));
-        leftPanel.add(panHeat);
-        leftPanel.add(Box.createGlue());
-        
-        centerPanel.add(panArmor);
-        centerPanel.add(panMovement);       
-        centerPanel.add(panSummary);
-        centerPanel.add(Box.createVerticalGlue());
-        
-        rightPanel.add(panArmorAllocation);
-        rightPanel.add(panPatchwork);
-        rightPanel.add(Box.createVerticalGlue());
-
-        gbc = new GridBagConstraints();
-        gbc.gridx = 0;
-        gbc.gridy = 0;
-        gbc.fill = java.awt.GridBagConstraints.NONE;
-        gbc.weightx = 0.0;
-        gbc.weighty = 1.0;
-        gbc.anchor = GridBagConstraints.NORTHWEST;
-        masterPanel.add(leftPanel, gbc);
-        gbc.gridx = 1;
-        masterPanel.add(centerPanel, gbc);
-        gbc.gridx = 2;
-        masterPanel.add(rightPanel, gbc);
-
-        panBasicInfo.setBorder(BorderFactory.createTitledBorder("Basic Information"));
-        panChassis.setBorder(BorderFactory.createTitledBorder("Chassis"));
-        panMovement.setBorder(BorderFactory.createTitledBorder("Movement"));
-        panHeat.setBorder(BorderFactory.createTitledBorder("Heat Sinks"));
-        panArmor.setBorder(BorderFactory.createTitledBorder("Armor"));
-        panSummary.setBorder(BorderFactory.createTitledBorder("Summary"));
-        panArmorAllocation.setBorder(BorderFactory.createTitledBorder("Armor Allocation"));
-        panPatchwork.setBorder(BorderFactory.createTitledBorder("Patchwork Armor"));
-
-    }
-
-    public void refresh() {
-        removeAllListeners();
-        panBasicInfo.setFromEntity(getMech());
-        panChassis.setFromEntity(getMech());
-        panArmor.setFromEntity(getMech());
-        panHeat.setFromMech(getMech());
-        panMovement.setFromEntity(getMech());
-        panArmorAllocation.setFromEntity(getMech());
-        panPatchwork.setFromEntity(getMech());
-
-        panSummary.refresh();
-        addAllListeners();
-
-    }
-    
-    public JLabel createLabel(String text, Dimension maxSize) {
-
-        JLabel label = new JLabel(text, SwingConstants.RIGHT);
-
-        setFieldSize(label, maxSize);
-        return label;
-    }
-
-    public void setFieldSize(JComponent box, Dimension maxSize) {
-        box.setPreferredSize(maxSize);
-        box.setMaximumSize(maxSize);
-        box.setMinimumSize(maxSize);
-    }
-    
-    public ITechManager getTechManager() {
-        return panBasicInfo;
-    }
-
-    /*
-     * Used by MekHQ to set the tech faction for custom refits.
-     */
-    public void setTechFaction(int techFaction) {
-        panBasicInfo.setTechFaction(techFaction);
-    }
-
-    private void resetSystemCrits() {
-        getMech().clearCockpitCrits();
-        getMech().clearGyroCrits();
-        getMech().clearEngineCrits();
-        
-        int[] ctEngine = getMech().getEngine().getCenterTorsoCriticalSlots(getMech().getGyroType());
-        int lastEngine = ctEngine[ctEngine.length - 1];
-        for (int slot = 0; slot <= lastEngine; slot++) {
-            clearCrit(Mech.LOC_CT, slot);
-        }
-        for (int slot : getMech().getEngine().getSideTorsoCriticalSlots()) {
-            clearCrit(Mech.LOC_RT, slot);
-            clearCrit(Mech.LOC_LT, slot);
-        }
-        getMech().addEngineCrits();
-        switch (getMech().getGyroType()) {
-        case Mech.GYRO_COMPACT:
-            getMech().addCompactGyro();
-            break;
-        case Mech.GYRO_HEAVY_DUTY:
-            getMech().addHeavyDutyGyro();
-            break;
-        case Mech.GYRO_XL:
-            getMech().addXLGyro();
-            break;
-        case Mech.GYRO_NONE:
-            UnitUtil.compactCriticals(getMech(), Mech.LOC_CT);
-            break;
-        default:
-            getMech().addGyro();
-        }
-        
-        switch (getMech().getCockpitType()) {
-            case Mech.COCKPIT_COMMAND_CONSOLE:
-                clearCritsForCockpit(false, true);
-                getMech().addCommandConsole();
-                break;
-            case Mech.COCKPIT_DUAL:
-                clearCritsForCockpit(false, true);
-                getMech().addDualCockpit();
-                break;
-            case Mech.COCKPIT_SMALL:
-                clearCritsForCockpit(true, false);
-                getMech().addSmallCockpit();
-                break;
-            case Mech.COCKPIT_INTERFACE:
-                clearCritsForCockpit(false, true);
-                getMech().addInterfaceCockpit();
-                break;
-            case Mech.COCKPIT_TORSO_MOUNTED:
-                if (lastEngine + 2 < getMech().getNumberOfCriticals(Mech.LOC_CT)) {
-                    clearCrit(Mech.LOC_CT, lastEngine + 1);
-                    clearCrit(Mech.LOC_CT, lastEngine + 2);
-                }
-                clearCrit(Mech.LOC_HEAD, 0);
-                clearCrit(Mech.LOC_HEAD, 1);
-                if (getMech().getEmptyCriticals(Mech.LOC_LT) < 1) {
-                    for (int i = 0; i < getMech().getNumberOfCriticals(Mech.LOC_LT); i++) {
-                        if (getMech().getCritical(Mech.LOC_LT, i) != null
-                                && getMech().getCritical(Mech.LOC_LT, i).getType() == CriticalSlot.TYPE_EQUIPMENT) {
-                            clearCrit(Mech.LOC_LT, i);
-                            break;
-                        }
-                    }
-                }
-                if (getMech().getEmptyCriticals(Mech.LOC_RT) < 1) {
-                    for (int i = 0; i < getMech().getNumberOfCriticals(Mech.LOC_RT); i++) {
-                        if (getMech().getCritical(Mech.LOC_RT, i) != null
-                                && getMech().getCritical(Mech.LOC_RT, i).getType() == CriticalSlot.TYPE_EQUIPMENT) {
-                            clearCrit(Mech.LOC_RT, i);
-                            break;
-                        }
-                    }
-                }
-                getMech().addTorsoMountedCockpit();
-                break;
-            case Mech.COCKPIT_INDUSTRIAL:
-                clearCritsForCockpit(false, false);
-                getMech().addIndustrialCockpit();
-                getMech().setArmorType(
-                        EquipmentType.T_ARMOR_INDUSTRIAL);
-                break;
-            case Mech.COCKPIT_PRIMITIVE:
-                clearCritsForCockpit(false, false);
-                getMech().addPrimitiveCockpit();
-                getMech().setArmorType(
-                        EquipmentType.T_ARMOR_PRIMITIVE);
-                break;
-            case Mech.COCKPIT_PRIMITIVE_INDUSTRIAL:
-                clearCritsForCockpit(false, false);
-                getMech().addIndustrialPrimitiveCockpit();
-                getMech().setArmorType(
-                        EquipmentType.T_ARMOR_COMMERCIAL);
-                break;
-            default:
-                clearCritsForCockpit(false, false);
-                getMech().addCockpit();
-        }
-        refresh.refreshBuild();
-    }
-    
-    /**
-     * Removes equipment placed in head locations that are needed for a cockpit. For most cockpit
-     * types, this is all but the fourth slot.
-     * 
-     * @param small If true, only clears the first four slots.
-     * @param dual  If true, removes all equipment mounted in the head.
-     */
-    private void clearCritsForCockpit(boolean small, boolean dual) {
-        for (int slot = 0; slot < (small?4:6); slot++) {
-            if ((slot == 3) && !dual) {
-                continue;
-            }
-            clearCrit(Mech.LOC_HEAD, slot);
-        }
-    }
-
-    /**
-     * Removes equipment placed in the given critical slot to clear the space for a system critical
-     */
-    private void clearCrit(int loc, int slotNum) {
-        final CriticalSlot crit = getMech().getCritical(loc, slotNum);
-        Mounted mounted = null;
-        if (crit != null && crit.getType() == CriticalSlot.TYPE_EQUIPMENT) {
-            mounted = crit.getMount();
-        }
-        if (mounted == null) {
-            return;
-        }
-        UnitUtil.removeCriticals(getMech(), mounted);
-        if (crit.getMount2() != null) {
-            UnitUtil.removeCriticals(getMech(), crit.getMount2());
-        }
-
-        // Check linkings after you remove everything.
-        try {
-            MechFileParser.postLoadInit(getMech());
-        } catch (EntityLoadingException ele) {
-            // do nothing.
-        } catch (Exception ex) {
-            ex.printStackTrace();
-        }
-
-        if ((crit != null) && (crit.getType() == CriticalSlot.TYPE_EQUIPMENT)) {
-            UnitUtil.changeMountStatus(getMech(), mounted, Entity.LOC_NONE, Entity.LOC_NONE,
-                    false);
-            if (crit.getMount2() != null) {
-                UnitUtil.changeMountStatus(getMech(), crit.getMount2(), Entity.LOC_NONE, Entity.LOC_NONE,
-                        false);
-            }
-        }
-
-    }
-
-    public void removeSystemCrits(int systemType) {
-        for (int loc = 0; loc < getMech().locations(); loc++) {
-            for (int slot = 0; slot < getMech().getNumberOfCriticals(loc); slot++) {
-                CriticalSlot cs = getMech().getCritical(loc, slot);
-
-                if ((cs == null) || (cs.getType() != CriticalSlot.TYPE_SYSTEM)) {
-                    continue;
-                }
-
-                if (cs.getIndex() == systemType) {
-                    getMech().setCritical(loc, slot, null);
-                }
-            }
-        }
-    }
-
-    public void removeAllListeners() {
-        panBasicInfo.removeListener(this);
-        panChassis.removeListener(this);
-        panHeat.removeListener(this);
-        panArmor.removeListener(this);
-        panMovement.removeListener(this);
-        panArmorAllocation.removeListener(this);
-        panPatchwork.removeListener(this);
-    }
-
-    public void addAllListeners() {
-        panBasicInfo.addListener(this);
-        panChassis.addListener(this);
-        panHeat.addListener(this);
-        panArmor.addListener(this);
-        panMovement.addListener(this);
-        panArmorAllocation.addListener(this);
-        panPatchwork.addListener(this);
-    }
-
-    public void addRefreshedListener(RefreshListener l) {
-        refresh = l;
-    }
-
-    public boolean isQuad() {
-        return (panChassis.getBaseTypeIndex() == MekChassisView.BASE_TYPE_STANDARD)
-                && (panChassis.getMotiveTypeIndex() == MekChassisView.MOTIVE_TYPE_QUAD);
-    }
-
-    public boolean isTripod() {
-        return (panChassis.getBaseTypeIndex() == MekChassisView.BASE_TYPE_STANDARD)
-                && (panChassis.getMotiveTypeIndex() == MekChassisView.MOTIVE_TYPE_TRIPOD);
-    }
-
-    public boolean isLAM() {
-        return (panChassis.getBaseTypeIndex() == MekChassisView.BASE_TYPE_LAM);
-    }
-
-    public boolean isQuadVee() {
-        return (panChassis.getBaseTypeIndex() == MekChassisView.BASE_TYPE_QUADVEE);
-    }
-
-    private void createISMounts(EquipmentType structure) {
-        int isCount = 0;
-        getMech().setStructureType(EquipmentType.getStructureType(structure));
-        getMech().setStructureTechLevel(structure.getStaticTechLevel().getCompoundTechLevel(structure.isClan()));
-        
-        isCount = structure.getCriticals(getMech());
-        if (isCount < 1) {
-            return;
-        }
-        for (; isCount > 0; isCount--) {
-            try {
-                getMech().addEquipment(
-                        new Mounted(getMech(), structure),
-                        Entity.LOC_NONE, false);
-            } catch (Exception ex) {
-                ex.printStackTrace();
-            }
-        }
-    }
-    
-    /**
-     * Calculates required engine rating for speed and tonnage and updates engine if possible.
-     * @return true if the new engine is legal for rating, space, and tech level
-     */
-    private boolean recalculateEngineRating(int walkMP, double tonnage) {
-        int rating = walkMP * (int)tonnage;
-        if (getMech().isPrimitive()) {
-            rating = (int)Math.ceil((rating * 1.2) / 5.0) * 5; 
-        }
-        int oldRating = getMech().getEngine().getRating();
-        if (oldRating != rating) {
-            panChassis.setEngineRating(rating);
-            Engine engine = panChassis.getEngine();
-            if (!engine.engineValid || !panBasicInfo.isLegal(engine)) {
-                JOptionPane.showMessageDialog(
-                        this, String.format("The required engine rating of %d exceeds the maximum.", rating),
-                        "Bad Engine", JOptionPane.ERROR_MESSAGE);
-                panChassis.setEngineRating(oldRating);
-                return false;
-            } else if ((tonnage <= 100)
-                    && !hasCTSpace(engine, getMech().getGyroType(), getMech().getCockpitType())) {
-                JOptionPane.showMessageDialog(
-                        this, "There is not enough space in the center torso for the required engine.",
-                        "Bad Engine", JOptionPane.ERROR_MESSAGE);
-                panChassis.setEngineRating(oldRating);
-                return false;
-            } else {
-                engine.setBaseChassisHeatSinks(getMech().getEngine()
-                        .getBaseChassisHeatSinks(getMech().hasCompactHeatSinks()));
-                getMech().setEngine(engine);
-                UnitUtil.updateAutoSinks(getMech(), getMech().hasCompactHeatSinks());
-            }
-        }
-        return true;
-    }
-    
-    private boolean hasCTSpace(Engine engine, int gyroType, int cockpitType) {
-        if (getMech().isSuperHeavy()) {
-            return true;
-        }
-        int crits = 10;
-        if (engine.getEngineType() == Engine.COMPACT_ENGINE) {
-            crits -= 3;
-        } else if (engine.hasFlag(Engine.LARGE_ENGINE)) {
-            crits += 2;
-        }
-        if (gyroType == Mech.GYRO_COMPACT) {
-            crits -= 2;
-        } else if (gyroType == Mech.GYRO_XL) {
-            crits += 2;
-        }
-        if ((cockpitType == Mech.COCKPIT_TORSO_MOUNTED)
-                || (cockpitType == Mech.COCKPIT_VRRP)) {
-            crits += 2;
-        }
-        return crits <= 12;
-    }
-    
-    private void createArmorMountsAndSetArmorType(int at, int aTechLevel) {
-        getMech().setArmorTechLevel(aTechLevel);
-        getMech().setArmorType(at);
-        final EquipmentType armor = EquipmentType.get(EquipmentType.getArmorTypeName(at,
-                TechConstants.isClan(aTechLevel)));
-        int armorCount = armor.getCriticals(getMech());
-
-        if (armorCount < 1) {
-            return;
-        }
-        // auto-place stealth crits
-        if (getMech().getArmorType(0) == EquipmentType.T_ARMOR_STEALTH) {
-            Mounted mount = UnitUtil.createSpreadMounts(
-                    getMech(),
-                    EquipmentType.get(EquipmentType.getArmorTypeName(
-                            getMech().getArmorType(0), false)));
-            if (mount == null) {
-                JOptionPane.showMessageDialog(null,
-                        "Stealth Armor does not fit in location.",
-                        "Resetting to Standard Armor",
-                        JOptionPane.INFORMATION_MESSAGE);
-                getMech().setArmorType(EquipmentType.T_ARMOR_STANDARD);
-                getMech().setArmorTechLevel(TechConstants.T_INTRO_BOXSET);
-                panArmor.setFromEntity(getMech());
-            }
-        } else {
-            for (; armorCount > 0; armorCount--) {
-                try {
-                    getMech().addEquipment(new Mounted(getMech(),
-                            armor), Entity.LOC_NONE, false);
-                } catch (Exception ex) {
-                }
-            }
-        }
-    }
-
-    public void setAsCustomization() {
-        panBasicInfo.setAsCustomization();
-        panChassis.setAsCustomization();
-    }
-
-    @Override
-    public void refreshSummary() {
-        panSummary.refresh();
-    }
-    
-    @Override
-    public void chassisChanged(String chassis) {
-        getMech().setChassis(chassis);
-        refresh.refreshHeader();
-        refresh.refreshPreview();
-    }
-
-    @Override
-    public void modelChanged(String model) {
-        getMech().setModel(model);
-        refresh.refreshHeader();
-        refresh.refreshPreview();
-    }
-
-    @Override
-    public void yearChanged(int year) {
-        getMech().setYear(year);
-        updateTechLevel();
-    }
-
-    @Override
-    public void sourceChanged(String source) {
-        getMech().setSource(source);
-    }
-
-    @Override
-    public void techBaseChanged(boolean clan, boolean mixed) {
-        if ((clan != getMech().isClan()) || (mixed != getMech().isMixedTech())) {
-            getMech().setMixedTech(mixed);
-            updateTechLevel();
-        }
-    }
-
-    @Override
-    public void techLevelChanged(SimpleTechLevel techLevel) {
-        updateTechLevel();
-    }
-    
-    @Override
-    public void updateTechLevel() {
-        removeAllListeners();
-        getMech().setTechLevel(panBasicInfo.getTechLevel().getCompoundTechLevel(panBasicInfo.useClanTechBase()));
-        if (!getMech().hasPatchworkArmor()) {
-            UnitUtil.removeISorArmorMounts(getMech(), false);
-        }
-        // If we have a large engine, a drop in tech level may make it unavailable and we will need
-        // to reduce speed to a legal value.
-        if (getMech().getEngine().hasFlag(Engine.LARGE_ENGINE)
-                && panChassis.getAvailableEngines().isEmpty()) {
-            int walk;
-            if (getMech().isPrimitive()) {
-                walk = 400 / (int)(getMech().getWeight() * 1.2);
-            } else {
-                walk = 400 / (int)getMech().getWeight();
-            }
-            recalculateEngineRating(walk, getMech().getWeight());
-            getMech().setOriginalWalkMP(walk);
-            panMovement.setFromEntity(getMech());
-            JOptionPane.showMessageDialog(
-                    this, String.format("Large engine not available at this tech level. Reducing MP to %d.", walk),
-                    "Bad Engine", JOptionPane.ERROR_MESSAGE);
-        }
-        if (UnitUtil.checkEquipmentByTechLevel(getMech(), panBasicInfo)) {
-            refresh.refreshEquipment();
-        } else {
-            refresh.refreshEquipmentTable();
-        }
-        panChassis.refresh();
-        panHeat.refresh();
-        panArmor.refresh();
-        panMovement.refresh();
-        panArmorAllocation.setFromEntity(getMech());
-        panPatchwork.setFromEntity(getMech());
-        addAllListeners();
-    }
-
-    @Override
-    public void manualBVChanged(int manualBV) {
-        getMech().setManualBV(manualBV);
-    }
-
-    @Override
-    public void tonnageChanged(double tonnage) {
-        if (!recalculateEngineRating(panMovement.getWalk(), tonnage)) {
-            panChassis.setFromEntity(getMech());
-            return;
-        }
-        boolean changedSuperHeavyStatus = getMech().isSuperHeavy() != tonnage > 100;
-        
-        if (changedSuperHeavyStatus) {
-            // if we switch from being superheavy to not being superheavy,
-            // remove crits
-            for (Mounted mount : getMech().getEquipment()) {
-                if (!UnitUtil.isFixedLocationSpreadEquipment(mount.getType())) {
-                    UnitUtil.removeCriticals(getMech(), mount);
-                    UnitUtil.changeMountStatus(getMech(), mount, Entity.LOC_NONE, Entity.LOC_NONE, false);
-                }
-            }
-        }
-        getMech().setWeight(tonnage);
-        // Force recalculation of walk MP
-        getMech().setEngine(getMech().getEngine());
-        getMech().autoSetInternal();
-        if (getMech().isSuperHeavy()) {
-            getMech().setOriginalJumpMP(0);
-        }
-        if (changedSuperHeavyStatus) {
-            // Internal structure crits may change
-            UnitUtil.removeISorArmorMounts(getMech(), true);
-            createISMounts(panChassis.getStructure());
-            resetSystemCrits();
-            panMovement.setFromEntity(getMech());
-        }
-        refresh();
-        refresh.refreshPreview();
-        refresh.refreshStatus();
-    }
-
-    @Override
-    public void omniChanged(boolean omni) {
-        getMech().setOmni(omni);
-        getMech().getEngine().setBaseChassisHeatSinks(
-                omni? Math.max(0, panHeat.getBaseCount()) : -1);
-        panHeat.setFromMech(getMech());
-        UnitUtil.updateAutoSinks(getMech(), getMech().hasCompactHeatSinks());
-        refresh.refreshPreview();
-    }
-
-    @Override
-    public void typeChanged(int baseType, int motiveType, long etype) {
-        boolean industrial = false;
-        switch (baseType) {
-            case MekChassisView.BASE_TYPE_INDUSTRIAL:
-                industrial = true;
-                //fall through
-            case MekChassisView.BASE_TYPE_STANDARD:
-                boolean primitive = getMech().isPrimitive();
-                if (motiveType == MekChassisView.MOTIVE_TYPE_BIPED) {
-                    if  (((getMech().getEntityType() & Entity.ETYPE_BIPED_MECH) == 0)
-                            || ((getMech().getEntityType() & Entity.ETYPE_LAND_AIR_MECH) != 0)) {
-                        eSource.createNewUnit(Entity.ETYPE_BIPED_MECH, primitive, industrial, getMech());
-                    }
-                } else if (motiveType == MekChassisView.MOTIVE_TYPE_QUAD) {
-                    if  (((getMech().getEntityType() & Entity.ETYPE_QUAD_MECH) == 0)
-                            || ((getMech().getEntityType() & Entity.ETYPE_QUADVEE) != 0)) {
-                        eSource.createNewUnit(Entity.ETYPE_QUAD_MECH, primitive, industrial, getMech());
-                    }
-                } else if ((getMech().getEntityType() & Entity.ETYPE_TRIPOD_MECH) == 0) {
-                    eSource.createNewUnit(Entity.ETYPE_TRIPOD_MECH, primitive, industrial, getMech());
-                }
-                break;
-            case MekChassisView.BASE_TYPE_LAM:
-                if (getMech() instanceof LandAirMech) {
-                    ((LandAirMech)getMech()).setLAMType(motiveType);
-                } else {
-                    eSource.createNewUnit(Entity.ETYPE_LAND_AIR_MECH, getMech());
-                }
-                break;
-            case MekChassisView.BASE_TYPE_QUADVEE:
-                if (getMech() instanceof QuadVee) {
-                    if (motiveType != ((QuadVee)getMech()).getMotiveType()) {
-                        Optional<Mounted> mount = getMech().getMisc().stream()
-                                .filter(m -> m.getType().hasFlag(MiscType.F_TRACKS))
-                                .findAny();
-                        if (mount.isPresent()) {
-                            UnitUtil.removeMounted(getMech(), mount.get());
-                        }
-    
-                        if (motiveType == QuadVee.MOTIVE_WHEEL) {
-                            ((QuadVee)getMech()).setMotiveType(QuadVee.MOTIVE_WHEEL);
-                            UnitUtil.createSpreadMounts(getMech(), EquipmentType.get("Wheels"));
-                        } else {
-                            ((QuadVee)getMech()).setMotiveType(QuadVee.MOTIVE_TRACK);
-                            UnitUtil.createSpreadMounts(getMech(), EquipmentType.get("Tracks"));
-                        }
-                    }
-                } else {
-                    eSource.createNewUnit(Entity.ETYPE_QUADVEE, getMech());
-                }
-                break;
-        }
-        if (getMech().isIndustrial() != industrial) {
-            getMech().setStructureType(industrial?
-                    EquipmentType.T_STRUCTURE_INDUSTRIAL : EquipmentType.T_STRUCTURE_STANDARD);
-        }
-
-        refresh();
-        refresh.refreshBuild();
-        refresh.refreshPreview();
-        refresh.refreshStatus();
-    }
-
-    @Override
-    public void structureChanged(EquipmentType structure) {
-        UnitUtil.removeISorArmorMounts(getMech(), true);
-        createISMounts(structure);
-        refreshSummary();
-        refresh.refreshBuild();
-        refresh.refreshPreview();
-        refresh.refreshStatus();
-    }
-
-    @Override
-    public void engineChanged(Engine engine) {
-        if (!hasCTSpace(engine, panChassis.getGyroType(), panChassis.getCockpitType())) {
-            JOptionPane.showMessageDialog(
-                    this, "There is not enough space in the center torso for this engine.",
-                    "Bad Engine", JOptionPane.ERROR_MESSAGE);
-            panChassis.removeListener(this);
-            panChassis.setEngine(getMech().getEngine());
-            panChassis.addListener(this);
-        } else {
-            // Make sure we keep same number of base heat sinks for omnis
-            engine.setBaseChassisHeatSinks(getMech().getEngine()
-                    .getBaseChassisHeatSinks(getMech().hasCompactHeatSinks()));
-            getMech().setEngine(engine);
-            resetSystemCrits();
-            UnitUtil.updateAutoSinks(getMech(), getMech().hasCompactHeatSinks());
-            panMovement.setFromEntity(getMech());
-            refreshSummary();
-            refresh.refreshPreview();
-            refresh.refreshStatus();
-        }
-    }
-
-    @Override
-    public void gyroChanged(int gyroType) {
-        if (!hasCTSpace(panChassis.getEngine(), gyroType, panChassis.getCockpitType())) {
-            JOptionPane.showMessageDialog(
-                    this, "There is not enough space in the center torso for this gyro.",
-                    "Bad Gyro", JOptionPane.ERROR_MESSAGE);
-            panChassis.removeListener(this);
-            panChassis.setGyroType(getMech().getGyroType());
-            panChassis.addListener(this);
-        } else {
-            getMech().setGyroType(gyroType);
-            resetSystemCrits();
-        }
-        refreshSummary();
-        refresh.refreshPreview();
-        refresh.refreshStatus();
-    }
-
-    @Override
-    public void cockpitChanged(int cockpitType) {
-        if (!hasCTSpace(panChassis.getEngine(), panChassis.getGyroType(), cockpitType)) {
-            JOptionPane.showMessageDialog(
-                    this, "There is not enough space in the center torso for this cockpit.",
-                    "Bad Gyro", JOptionPane.ERROR_MESSAGE);
-            panChassis.removeListener(this);
-            panChassis.setCockpitType(getMech().getCockpitType());
-            panChassis.addListener(this);
-        } else {
-            getMech().setCockpitType(cockpitType);
-            resetSystemCrits();
-            refreshSummary();
-            refresh.refreshPreview();
-            refresh.refreshStatus();
-        }
-    }
-
-    @Override
-    public void enhancementChanged(EquipmentType enhancement) {
-        UnitUtil.removeEnhancements(getMech());
-        if (null != enhancement) {
-            if (enhancement.hasFlag(MiscType.F_MASC)) {
-                Mounted mount = new Mounted(getMech(), enhancement);
-                try {
-                    getMech().addEquipment(mount, Entity.LOC_NONE, false);
-                } catch (LocationFullException lfe) {
-                    // this can't happen, we add to Entity.LOC_NONE
-                }
-            } else {
-                UnitUtil.createSpreadMounts(getMech(), enhancement);
-            }
-        }
-        refresh.refreshBuild();
-        refresh.refreshPreview();
-        refresh.refreshStatus();
-    }
-
-    @Override
-    public void fullHeadEjectChanged(boolean eject) {
-        getMech().setFullHeadEject(eject);
-    }
-
-    @Override
-    public void resetChassis() {
-        UnitUtil.resetBaseChassis(getMech());
-        refresh.refreshAll();
-    }
-
-    @Override
-    public void heatSinksChanged(int index, int count) {
-        // Method for ASFs
-    }
-
-    @Override
-    public void heatSinksChanged(EquipmentType hsType, int count) {
-        // if we have the same type of heat sink, then we should not remove the
-        // existing heat sinks
-        int currentSinks = UnitUtil.countActualHeatSinks(getMech());
-        if (getMech().hasWorkingMisc(hsType.getInternalName())) {
-            if (count < currentSinks) {
-                UnitUtil.removeHeatSinks(getMech(), currentSinks - count);
-            } else if (count > currentSinks) {
-                UnitUtil.addHeatSinkMounts(getMech(), count - currentSinks,
-                        hsType);
-            }
-        } else {
-            UnitUtil.removeHeatSinks(getMech(), count);
-            UnitUtil.addHeatSinkMounts(getMech(), count, hsType);
-        }
-        getMech().resetSinks();
-        panSummary.refresh();
-        refresh.refreshBuild();
-        refresh.refreshStatus();
-        refresh.refreshPreview();
-    }
-
-    @Override
-    public void heatSinkBaseCountChanged(int count) {
-        getMech().getEngine().setBaseChassisHeatSinks(
-                Math.max(0, count));
-        UnitUtil.updateAutoSinks(getMech(), panHeat.getHeatSinkType().hasFlag(MiscType.F_COMPACT_HEAT_SINK));
-        refresh.refreshBuild();
-        refresh.refreshStatus();
-        refresh.refreshPreview();
-    }
-    
-    @Override
-    public void armorTypeChanged(int at, int aTechLevel) {
-        UnitUtil.removeISorArmorMounts(getMech(), false);
-        if (at != EquipmentType.T_ARMOR_PATCHWORK) {
-            createArmorMountsAndSetArmorType(at, aTechLevel);
-            panArmorAllocation.showPatchwork(false);
-            panPatchwork.setVisible(false);
-        } else {
-            panPatchwork.setFromEntity(getMech());
-            panArmorAllocation.showPatchwork(true);
-            panPatchwork.setVisible(true);
-        }
-        panArmorAllocation.setFromEntity(getMech());
-        panSummary.refresh();
-        refresh.refreshStatus();
-        refresh.refreshBuild();
-        refresh.refreshPreview();
-    }
-    
-    @Override
-    public void armorTonnageChanged(double tonnage) {
-        getMech().setArmorTonnage(Math.round(tonnage * 2) / 2.0);
-        panArmorAllocation.setFromEntity(getMech());
-        panSummary.refresh();
-        refresh.refreshStatus();
-        refresh.refreshPreview();
-    }
-
-    @Override
-    public void maximizeArmor() {
-        double maxArmor = UnitUtil.getMaximumArmorTonnage(getMech());
-        getMech().setArmorTonnage(maxArmor);
-        panArmor.removeListener(this);
-        panArmor.setFromEntity(getMech());
-        panArmor.addListener(this);
-        
-        panArmorAllocation.setFromEntity(getMech());
-        panSummary.refresh();
-        refresh.refreshStatus();
-        refresh.refreshPreview();
-    }
-    
-    @Override
-    public void useRemainingTonnageArmor() {
-        double currentTonnage = UnitUtil.getEntityVerifier(getMech())
-                .calculateWeight();
-        currentTonnage += UnitUtil.getUnallocatedAmmoTonnage(getMech());
-        double totalTonnage = getMech().getWeight();
-        double remainingTonnage = TestEntity.floor(
-                totalTonnage - currentTonnage, TestEntity.Ceil.HALFTON);
-        
-        double maxArmor = Math.min(getMech().getArmorWeight() + remainingTonnage,
-                UnitUtil.getMaximumArmorTonnage(getMech()));
-        getMech().setArmorTonnage(maxArmor);
-        panArmor.removeListener(this);
-        panArmor.setFromEntity(getMech());
-        panArmor.addListener(this);
-        
-        panArmorAllocation.setFromEntity(getMech());
-        panSummary.refresh();
-        refresh.refreshStatus();
-        refresh.refreshPreview();
-    }
-
-    @Override
-    public void walkChanged(int walkMP) {
-        if (!recalculateEngineRating(walkMP, panChassis.getTonnage())) {
-            panMovement.setFromEntity(getMech());
-            return;
-        }
-        getMech().setOriginalWalkMP(walkMP);
-        panSummary.refresh();
-        refresh.refreshStatus();
-        refresh.refreshPreview();
-        panMovement.setFromEntity(getMech());
-        panHeat.setFromMech(getMech());
-        panChassis.refresh();
-    }
-
-    @Override
-    public void jumpChanged(int jumpMP, EquipmentType jumpJet) {
-        // Don't set jumpMP for UMU.
-        if (null == jumpJet) {
-            getMech().setOriginalJumpMP(0);
-            jumpMP = 0;
-        } else if (jumpJet.hasFlag(MiscType.F_JUMP_JET) || jumpJet.hasFlag(MiscType.F_JUMP_BOOSTER)) {
-            getMech().setOriginalJumpMP(jumpMP);
-        } else {
-            getMech().setOriginalJumpMP(0);
-        }
-        List<Mounted> jjs = getMech().getMisc().stream()
-                .filter(m -> m.getType() == jumpJet)
-                .collect(Collectors.toList());
-        if (jumpJet.hasFlag(MiscType.F_JUMP_BOOSTER)) {
-            if (!getMech().hasWorkingMisc(MiscType.F_JUMP_BOOSTER)) {
-                UnitUtil.createSpreadMounts(getMech(), jumpJet);
-            }
-        } else {
-            while (jjs.size() > jumpMP) {
-                UnitUtil.removeMounted(getMech(), jjs.remove(jjs.size() - 1));
-            }
-            while (jumpMP > jjs.size()) {
-                try {
-                    UnitUtil.addMounted(getMech(), new Mounted(getMech(), jumpJet),
-                            Entity.LOC_NONE, false);
-                } catch (LocationFullException e) {
-                    // Adding to LOC_NONE
-                }
-                jumpMP--;
-            }
-        }
-        panSummary.refresh();
-        refresh.refreshBuild();
-        refresh.refreshStatus();
-        refresh.refreshPreview();
-        panMovement.setFromEntity(getMech());
-    }
-
-    @Override
-    public void jumpTypeChanged(final EquipmentType jumpJet) {
-        List<Mounted> jjs = getMech().getMisc().stream()
-                .filter(m -> m.getType().hasFlag(MiscType.F_JUMP_JET)
-                        || m.getType().hasFlag(MiscType.F_UMU)
-                        || m.getType().hasFlag(MiscType.F_JUMP_BOOSTER))
-                .filter(m -> m.getType() != jumpJet)
-                .collect(Collectors.toList());
-        jjs.forEach(jj -> UnitUtil.removeMounted(getMech(), jj));
-        jumpChanged(panMovement.getJump(), jumpJet);
-    }
-<<<<<<< HEAD
-
-    @Override
-    public void armorPointsChanged(int location, int front, int rear) {
-        getMech().initializeArmor(front, location);
-        if (getMech().hasRearArmor(location)) {
-            getMech().initializeRearArmor(rear, location);
-        }
-        if (panArmor.getArmorType() == EquipmentType.T_ARMOR_PATCHWORK) {
-            getMech().setArmorTonnage(panArmorAllocation.getTotalArmorWeight(getMech()));
-        }
-        panArmorAllocation.setFromEntity(getMech());
-        refresh.refreshPreview();
-        refresh.refreshSummary();
-        refresh.refreshStatus();
-    }
-
-    @Override
-    public void patchworkChanged(int location, EquipmentType armor) {
-        UnitUtil.resetArmor(getMech(), location);
-
-        //TODO: move this construction data out of the ui
-        int crits = 0;
-        switch (EquipmentType.getArmorType(armor)) {
-            case EquipmentType.T_ARMOR_STEALTH:
-            case EquipmentType.T_ARMOR_FERRO_LAMELLOR:
-                crits = 2;
-                break;
-            case EquipmentType.T_ARMOR_HEAVY_FERRO:
-                crits = 3;
-                break;
-            case EquipmentType.T_ARMOR_LIGHT_FERRO:
-                crits = 1;
-                break;
-            case EquipmentType.T_ARMOR_FERRO_FIBROUS:
-            case EquipmentType.T_ARMOR_REFLECTIVE:
-            case EquipmentType.T_ARMOR_REACTIVE:
-                if (armor.isClan()) {
-                    crits = 1;
-                } else {
-                    crits = 2;
-                }
-                break;
-        }
-        if (getMech().getEmptyCriticals(location) < crits) {
-            JOptionPane .showMessageDialog(
-                    null, armor.getName()
-                    + " does not fit in location "
-                    + getMech().getLocationName(location)
-                    + ". Resetting to Standard Armor in this location.",
-                    "Error",
-                    JOptionPane.INFORMATION_MESSAGE);
-        } else {
-            getMech().setArmorType(EquipmentType.getArmorType(armor), location);
-            getMech().setArmorTechLevel(armor.getTechLevel(getTechManager().getGameYear(), armor.isClan()));
-            for (; crits > 0; crits--) {
-                try {
-                    getMech().addEquipment( new Mounted(getMech(), armor), location, false);
-                } catch (LocationFullException ex) {
-                }
-            }
-        }
-        panArmor.refresh();
-        panArmorAllocation.setFromEntity(getMech());
-        refresh.refreshBuild();
-        refresh.refreshPreview();
-        refresh.refreshSummary();
-        refresh.refreshStatus();
-    }
-
-=======
->>>>>>> ebb4a559
+/*
+ * MegaMekLab - Copyright (C) 2008
+ *
+ * Original author - jtighe (torren@users.sourceforge.net)
+ *
+ * This program is free software; you can redistribute it and/or modify it under
+ * the terms of the GNU General Public License as published by the Free Software
+ * Foundation; either version 2 of the License, or (at your option) any later
+ * version.
+ *
+ * This program is distributed in the hope that it will be useful, but WITHOUT
+ * ANY WARRANTY; without even the implied warranty of MERCHANTABILITY or FITNESS
+ * FOR A PARTICULAR PURPOSE. See the GNU General Public License for more
+ * details.
+ */
+
+package megameklab.com.ui.Mek.tabs;
+
+import java.awt.BorderLayout;
+import java.awt.Dimension;
+import java.awt.GridBagConstraints;
+import java.awt.GridBagLayout;
+import java.util.List;
+import java.util.Optional;
+import java.util.stream.Collectors;
+
+import javax.swing.BorderFactory;
+import javax.swing.Box;
+import javax.swing.BoxLayout;
+import javax.swing.JComponent;
+import javax.swing.JLabel;
+import javax.swing.JOptionPane;
+import javax.swing.JPanel;
+import javax.swing.SwingConstants;
+
+import megamek.common.CriticalSlot;
+import megamek.common.Engine;
+import megamek.common.Entity;
+import megamek.common.EquipmentType;
+import megamek.common.ITechManager;
+import megamek.common.LandAirMech;
+import megamek.common.LocationFullException;
+import megamek.common.Mech;
+import megamek.common.MechFileParser;
+import megamek.common.MiscType;
+import megamek.common.Mounted;
+import megamek.common.QuadVee;
+import megamek.common.SimpleTechLevel;
+import megamek.common.TechConstants;
+import megamek.common.loaders.EntityLoadingException;
+import megamek.common.verifier.TestEntity;
+import megameklab.com.ui.EntitySource;
+import megameklab.com.ui.Mek.views.SummaryView;
+import megameklab.com.ui.view.ArmorAllocationView;
+import megameklab.com.ui.view.BasicInfoView;
+import megameklab.com.ui.view.HeatSinkView;
+import megameklab.com.ui.view.MVFArmorView;
+import megameklab.com.ui.view.MekChassisView;
+import megameklab.com.ui.view.MovementView;
+import megameklab.com.ui.view.PatchworkArmorView;
+import megameklab.com.ui.view.listeners.MekBuildListener;
+import megameklab.com.util.ITab;
+import megameklab.com.util.RefreshListener;
+import megameklab.com.util.UnitUtil;
+
+public class StructureTab extends ITab implements MekBuildListener {
+    /**
+     *
+     */
+    private static final long serialVersionUID = -6756011847500605874L;
+
+    private BasicInfoView panBasicInfo;
+    private MekChassisView panChassis;
+    private MVFArmorView panArmor;
+    private MovementView panMovement;
+    private HeatSinkView panHeat;
+    private SummaryView panSummary;
+    private ArmorAllocationView panArmorAllocation;
+    private PatchworkArmorView panPatchwork;
+
+    RefreshListener refresh = null;
+    JPanel masterPanel;
+
+    public StructureTab(EntitySource eSource) {
+        super(eSource);
+        setLayout(new BorderLayout());
+        setUpPanels();
+        this.add(masterPanel, BorderLayout.CENTER);
+        refresh();
+    }
+
+    private void setUpPanels() {
+        masterPanel = new JPanel(new GridBagLayout());
+        panBasicInfo = new BasicInfoView(getMech().getConstructionTechAdvancement());
+        panChassis = new MekChassisView(panBasicInfo);
+        panArmor = new MVFArmorView(panBasicInfo);
+        panMovement = new MovementView(panBasicInfo);
+        panHeat = new HeatSinkView(panBasicInfo);
+        panArmorAllocation = new ArmorAllocationView(panBasicInfo, Entity.ETYPE_MECH);
+        panPatchwork = new PatchworkArmorView(panBasicInfo);
+        panSummary = new SummaryView(eSource);
+        if (getMech().hasPatchworkArmor()) {
+            panArmorAllocation.showPatchwork(true);
+        } else {
+            panPatchwork.setVisible(false);
+        }
+
+        GridBagConstraints gbc;
+
+        panBasicInfo.setFromEntity(getMech());
+        panChassis.setFromEntity(getMech());
+        panArmor.setFromEntity(getMech());
+        panMovement.setFromEntity(getMech());
+        panHeat.setFromMech(getMech());
+        panArmorAllocation.setFromEntity(getMech());
+        panPatchwork.setFromEntity(getMech());
+
+        JPanel leftPanel = new JPanel();
+        JPanel centerPanel = new JPanel();
+        JPanel rightPanel = new JPanel();
+        leftPanel.setLayout(new BoxLayout(leftPanel, BoxLayout.Y_AXIS));
+        centerPanel.setLayout(new BoxLayout(centerPanel, BoxLayout.Y_AXIS));
+        rightPanel.setLayout(new BoxLayout(rightPanel, BoxLayout.Y_AXIS));
+
+        leftPanel.add(panBasicInfo);
+        leftPanel.add(Box.createVerticalStrut(11));
+        leftPanel.add(panChassis);
+        leftPanel.add(Box.createVerticalStrut(11));
+        leftPanel.add(panHeat);
+        leftPanel.add(Box.createGlue());
+        
+        centerPanel.add(panArmor);
+        centerPanel.add(panMovement);       
+        centerPanel.add(panSummary);
+        centerPanel.add(Box.createVerticalGlue());
+        
+        rightPanel.add(panArmorAllocation);
+        rightPanel.add(panPatchwork);
+        rightPanel.add(Box.createVerticalGlue());
+
+        gbc = new GridBagConstraints();
+        gbc.gridx = 0;
+        gbc.gridy = 0;
+        gbc.fill = java.awt.GridBagConstraints.NONE;
+        gbc.weightx = 0.0;
+        gbc.weighty = 1.0;
+        gbc.anchor = GridBagConstraints.NORTHWEST;
+        masterPanel.add(leftPanel, gbc);
+        gbc.gridx = 1;
+        masterPanel.add(centerPanel, gbc);
+        gbc.gridx = 2;
+        masterPanel.add(rightPanel, gbc);
+
+        panBasicInfo.setBorder(BorderFactory.createTitledBorder("Basic Information"));
+        panChassis.setBorder(BorderFactory.createTitledBorder("Chassis"));
+        panMovement.setBorder(BorderFactory.createTitledBorder("Movement"));
+        panHeat.setBorder(BorderFactory.createTitledBorder("Heat Sinks"));
+        panArmor.setBorder(BorderFactory.createTitledBorder("Armor"));
+        panSummary.setBorder(BorderFactory.createTitledBorder("Summary"));
+        panArmorAllocation.setBorder(BorderFactory.createTitledBorder("Armor Allocation"));
+        panPatchwork.setBorder(BorderFactory.createTitledBorder("Patchwork Armor"));
+
+    }
+
+    public void refresh() {
+        removeAllListeners();
+        panBasicInfo.setFromEntity(getMech());
+        panChassis.setFromEntity(getMech());
+        panArmor.setFromEntity(getMech());
+        panHeat.setFromMech(getMech());
+        panMovement.setFromEntity(getMech());
+        panArmorAllocation.setFromEntity(getMech());
+        panPatchwork.setFromEntity(getMech());
+
+        panSummary.refresh();
+        addAllListeners();
+
+    }
+    
+    public JLabel createLabel(String text, Dimension maxSize) {
+
+        JLabel label = new JLabel(text, SwingConstants.RIGHT);
+
+        setFieldSize(label, maxSize);
+        return label;
+    }
+
+    public void setFieldSize(JComponent box, Dimension maxSize) {
+        box.setPreferredSize(maxSize);
+        box.setMaximumSize(maxSize);
+        box.setMinimumSize(maxSize);
+    }
+    
+    public ITechManager getTechManager() {
+        return panBasicInfo;
+    }
+
+    /*
+     * Used by MekHQ to set the tech faction for custom refits.
+     */
+    public void setTechFaction(int techFaction) {
+        panBasicInfo.setTechFaction(techFaction);
+    }
+
+    private void resetSystemCrits() {
+        getMech().clearCockpitCrits();
+        getMech().clearGyroCrits();
+        getMech().clearEngineCrits();
+        
+        int[] ctEngine = getMech().getEngine().getCenterTorsoCriticalSlots(getMech().getGyroType());
+        int lastEngine = ctEngine[ctEngine.length - 1];
+        for (int slot = 0; slot <= lastEngine; slot++) {
+            clearCrit(Mech.LOC_CT, slot);
+        }
+        for (int slot : getMech().getEngine().getSideTorsoCriticalSlots()) {
+            clearCrit(Mech.LOC_RT, slot);
+            clearCrit(Mech.LOC_LT, slot);
+        }
+        getMech().addEngineCrits();
+        switch (getMech().getGyroType()) {
+        case Mech.GYRO_COMPACT:
+            getMech().addCompactGyro();
+            break;
+        case Mech.GYRO_HEAVY_DUTY:
+            getMech().addHeavyDutyGyro();
+            break;
+        case Mech.GYRO_XL:
+            getMech().addXLGyro();
+            break;
+        case Mech.GYRO_NONE:
+            UnitUtil.compactCriticals(getMech(), Mech.LOC_CT);
+            break;
+        default:
+            getMech().addGyro();
+        }
+        
+        switch (getMech().getCockpitType()) {
+            case Mech.COCKPIT_COMMAND_CONSOLE:
+                clearCritsForCockpit(false, true);
+                getMech().addCommandConsole();
+                break;
+            case Mech.COCKPIT_DUAL:
+                clearCritsForCockpit(false, true);
+                getMech().addDualCockpit();
+                break;
+            case Mech.COCKPIT_SMALL:
+                clearCritsForCockpit(true, false);
+                getMech().addSmallCockpit();
+                break;
+            case Mech.COCKPIT_INTERFACE:
+                clearCritsForCockpit(false, true);
+                getMech().addInterfaceCockpit();
+                break;
+            case Mech.COCKPIT_TORSO_MOUNTED:
+                if (lastEngine + 2 < getMech().getNumberOfCriticals(Mech.LOC_CT)) {
+                    clearCrit(Mech.LOC_CT, lastEngine + 1);
+                    clearCrit(Mech.LOC_CT, lastEngine + 2);
+                }
+                clearCrit(Mech.LOC_HEAD, 0);
+                clearCrit(Mech.LOC_HEAD, 1);
+                if (getMech().getEmptyCriticals(Mech.LOC_LT) < 1) {
+                    for (int i = 0; i < getMech().getNumberOfCriticals(Mech.LOC_LT); i++) {
+                        if (getMech().getCritical(Mech.LOC_LT, i) != null
+                                && getMech().getCritical(Mech.LOC_LT, i).getType() == CriticalSlot.TYPE_EQUIPMENT) {
+                            clearCrit(Mech.LOC_LT, i);
+                            break;
+                        }
+                    }
+                }
+                if (getMech().getEmptyCriticals(Mech.LOC_RT) < 1) {
+                    for (int i = 0; i < getMech().getNumberOfCriticals(Mech.LOC_RT); i++) {
+                        if (getMech().getCritical(Mech.LOC_RT, i) != null
+                                && getMech().getCritical(Mech.LOC_RT, i).getType() == CriticalSlot.TYPE_EQUIPMENT) {
+                            clearCrit(Mech.LOC_RT, i);
+                            break;
+                        }
+                    }
+                }
+                getMech().addTorsoMountedCockpit();
+                break;
+            case Mech.COCKPIT_INDUSTRIAL:
+                clearCritsForCockpit(false, false);
+                getMech().addIndustrialCockpit();
+                getMech().setArmorType(
+                        EquipmentType.T_ARMOR_INDUSTRIAL);
+                break;
+            case Mech.COCKPIT_PRIMITIVE:
+                clearCritsForCockpit(false, false);
+                getMech().addPrimitiveCockpit();
+                getMech().setArmorType(
+                        EquipmentType.T_ARMOR_PRIMITIVE);
+                break;
+            case Mech.COCKPIT_PRIMITIVE_INDUSTRIAL:
+                clearCritsForCockpit(false, false);
+                getMech().addIndustrialPrimitiveCockpit();
+                getMech().setArmorType(
+                        EquipmentType.T_ARMOR_COMMERCIAL);
+                break;
+            default:
+                clearCritsForCockpit(false, false);
+                getMech().addCockpit();
+        }
+        refresh.refreshBuild();
+    }
+    
+    /**
+     * Removes equipment placed in head locations that are needed for a cockpit. For most cockpit
+     * types, this is all but the fourth slot.
+     * 
+     * @param small If true, only clears the first four slots.
+     * @param dual  If true, removes all equipment mounted in the head.
+     */
+    private void clearCritsForCockpit(boolean small, boolean dual) {
+        for (int slot = 0; slot < (small?4:6); slot++) {
+            if ((slot == 3) && !dual) {
+                continue;
+            }
+            clearCrit(Mech.LOC_HEAD, slot);
+        }
+    }
+
+    /**
+     * Removes equipment placed in the given critical slot to clear the space for a system critical
+     */
+    private void clearCrit(int loc, int slotNum) {
+        final CriticalSlot crit = getMech().getCritical(loc, slotNum);
+        Mounted mounted = null;
+        if (crit != null && crit.getType() == CriticalSlot.TYPE_EQUIPMENT) {
+            mounted = crit.getMount();
+        }
+        if (mounted == null) {
+            return;
+        }
+        UnitUtil.removeCriticals(getMech(), mounted);
+        if (crit.getMount2() != null) {
+            UnitUtil.removeCriticals(getMech(), crit.getMount2());
+        }
+
+        // Check linkings after you remove everything.
+        try {
+            MechFileParser.postLoadInit(getMech());
+        } catch (EntityLoadingException ele) {
+            // do nothing.
+        } catch (Exception ex) {
+            ex.printStackTrace();
+        }
+
+        if ((crit != null) && (crit.getType() == CriticalSlot.TYPE_EQUIPMENT)) {
+            UnitUtil.changeMountStatus(getMech(), mounted, Entity.LOC_NONE, Entity.LOC_NONE,
+                    false);
+            if (crit.getMount2() != null) {
+                UnitUtil.changeMountStatus(getMech(), crit.getMount2(), Entity.LOC_NONE, Entity.LOC_NONE,
+                        false);
+            }
+        }
+
+    }
+
+    public void removeSystemCrits(int systemType) {
+        for (int loc = 0; loc < getMech().locations(); loc++) {
+            for (int slot = 0; slot < getMech().getNumberOfCriticals(loc); slot++) {
+                CriticalSlot cs = getMech().getCritical(loc, slot);
+
+                if ((cs == null) || (cs.getType() != CriticalSlot.TYPE_SYSTEM)) {
+                    continue;
+                }
+
+                if (cs.getIndex() == systemType) {
+                    getMech().setCritical(loc, slot, null);
+                }
+            }
+        }
+    }
+
+    public void removeAllListeners() {
+        panBasicInfo.removeListener(this);
+        panChassis.removeListener(this);
+        panHeat.removeListener(this);
+        panArmor.removeListener(this);
+        panMovement.removeListener(this);
+        panArmorAllocation.removeListener(this);
+        panPatchwork.removeListener(this);
+    }
+
+    public void addAllListeners() {
+        panBasicInfo.addListener(this);
+        panChassis.addListener(this);
+        panHeat.addListener(this);
+        panArmor.addListener(this);
+        panMovement.addListener(this);
+        panArmorAllocation.addListener(this);
+        panPatchwork.addListener(this);
+    }
+
+    public void addRefreshedListener(RefreshListener l) {
+        refresh = l;
+    }
+
+    public boolean isQuad() {
+        return (panChassis.getBaseTypeIndex() == MekChassisView.BASE_TYPE_STANDARD)
+                && (panChassis.getMotiveTypeIndex() == MekChassisView.MOTIVE_TYPE_QUAD);
+    }
+
+    public boolean isTripod() {
+        return (panChassis.getBaseTypeIndex() == MekChassisView.BASE_TYPE_STANDARD)
+                && (panChassis.getMotiveTypeIndex() == MekChassisView.MOTIVE_TYPE_TRIPOD);
+    }
+
+    public boolean isLAM() {
+        return (panChassis.getBaseTypeIndex() == MekChassisView.BASE_TYPE_LAM);
+    }
+
+    public boolean isQuadVee() {
+        return (panChassis.getBaseTypeIndex() == MekChassisView.BASE_TYPE_QUADVEE);
+    }
+
+    private void createISMounts(EquipmentType structure) {
+        int isCount = 0;
+        getMech().setStructureType(EquipmentType.getStructureType(structure));
+        getMech().setStructureTechLevel(structure.getStaticTechLevel().getCompoundTechLevel(structure.isClan()));
+        
+        isCount = structure.getCriticals(getMech());
+        if (isCount < 1) {
+            return;
+        }
+        for (; isCount > 0; isCount--) {
+            try {
+                getMech().addEquipment(
+                        new Mounted(getMech(), structure),
+                        Entity.LOC_NONE, false);
+            } catch (Exception ex) {
+                ex.printStackTrace();
+            }
+        }
+    }
+    
+    /**
+     * Calculates required engine rating for speed and tonnage and updates engine if possible.
+     * @return true if the new engine is legal for rating, space, and tech level
+     */
+    private boolean recalculateEngineRating(int walkMP, double tonnage) {
+        int rating = walkMP * (int)tonnage;
+        if (getMech().isPrimitive()) {
+            rating = (int)Math.ceil((rating * 1.2) / 5.0) * 5; 
+        }
+        int oldRating = getMech().getEngine().getRating();
+        if (oldRating != rating) {
+            panChassis.setEngineRating(rating);
+            Engine engine = panChassis.getEngine();
+            if (!engine.engineValid || !panBasicInfo.isLegal(engine)) {
+                JOptionPane.showMessageDialog(
+                        this, String.format("The required engine rating of %d exceeds the maximum.", rating),
+                        "Bad Engine", JOptionPane.ERROR_MESSAGE);
+                panChassis.setEngineRating(oldRating);
+                return false;
+            } else if ((tonnage <= 100)
+                    && !hasCTSpace(engine, getMech().getGyroType(), getMech().getCockpitType())) {
+                JOptionPane.showMessageDialog(
+                        this, "There is not enough space in the center torso for the required engine.",
+                        "Bad Engine", JOptionPane.ERROR_MESSAGE);
+                panChassis.setEngineRating(oldRating);
+                return false;
+            } else {
+                engine.setBaseChassisHeatSinks(getMech().getEngine()
+                        .getBaseChassisHeatSinks(getMech().hasCompactHeatSinks()));
+                getMech().setEngine(engine);
+                UnitUtil.updateAutoSinks(getMech(), getMech().hasCompactHeatSinks());
+            }
+        }
+        return true;
+    }
+    
+    private boolean hasCTSpace(Engine engine, int gyroType, int cockpitType) {
+        if (getMech().isSuperHeavy()) {
+            return true;
+        }
+        int crits = 10;
+        if (engine.getEngineType() == Engine.COMPACT_ENGINE) {
+            crits -= 3;
+        } else if (engine.hasFlag(Engine.LARGE_ENGINE)) {
+            crits += 2;
+        }
+        if (gyroType == Mech.GYRO_COMPACT) {
+            crits -= 2;
+        } else if (gyroType == Mech.GYRO_XL) {
+            crits += 2;
+        }
+        if ((cockpitType == Mech.COCKPIT_TORSO_MOUNTED)
+                || (cockpitType == Mech.COCKPIT_VRRP)) {
+            crits += 2;
+        }
+        return crits <= 12;
+    }
+    
+    private void createArmorMountsAndSetArmorType(int at, int aTechLevel) {
+        getMech().setArmorTechLevel(aTechLevel);
+        getMech().setArmorType(at);
+        final EquipmentType armor = EquipmentType.get(EquipmentType.getArmorTypeName(at,
+                TechConstants.isClan(aTechLevel)));
+        int armorCount = armor.getCriticals(getMech());
+
+        if (armorCount < 1) {
+            return;
+        }
+        // auto-place stealth crits
+        if (getMech().getArmorType(0) == EquipmentType.T_ARMOR_STEALTH) {
+            Mounted mount = UnitUtil.createSpreadMounts(
+                    getMech(),
+                    EquipmentType.get(EquipmentType.getArmorTypeName(
+                            getMech().getArmorType(0), false)));
+            if (mount == null) {
+                JOptionPane.showMessageDialog(null,
+                        "Stealth Armor does not fit in location.",
+                        "Resetting to Standard Armor",
+                        JOptionPane.INFORMATION_MESSAGE);
+                getMech().setArmorType(EquipmentType.T_ARMOR_STANDARD);
+                getMech().setArmorTechLevel(TechConstants.T_INTRO_BOXSET);
+                panArmor.setFromEntity(getMech());
+            }
+        } else {
+            for (; armorCount > 0; armorCount--) {
+                try {
+                    getMech().addEquipment(new Mounted(getMech(),
+                            armor), Entity.LOC_NONE, false);
+                } catch (Exception ex) {
+                }
+            }
+        }
+    }
+
+    public void setAsCustomization() {
+        panBasicInfo.setAsCustomization();
+        panChassis.setAsCustomization();
+    }
+
+    @Override
+    public void refreshSummary() {
+        panSummary.refresh();
+    }
+    
+    @Override
+    public void chassisChanged(String chassis) {
+        getMech().setChassis(chassis);
+        refresh.refreshHeader();
+        refresh.refreshPreview();
+    }
+
+    @Override
+    public void modelChanged(String model) {
+        getMech().setModel(model);
+        refresh.refreshHeader();
+        refresh.refreshPreview();
+    }
+
+    @Override
+    public void yearChanged(int year) {
+        getMech().setYear(year);
+        updateTechLevel();
+    }
+
+    @Override
+    public void sourceChanged(String source) {
+        getMech().setSource(source);
+    }
+
+    @Override
+    public void techBaseChanged(boolean clan, boolean mixed) {
+        if ((clan != getMech().isClan()) || (mixed != getMech().isMixedTech())) {
+            getMech().setMixedTech(mixed);
+            updateTechLevel();
+        }
+    }
+
+    @Override
+    public void techLevelChanged(SimpleTechLevel techLevel) {
+        updateTechLevel();
+    }
+    
+    @Override
+    public void updateTechLevel() {
+        removeAllListeners();
+        getMech().setTechLevel(panBasicInfo.getTechLevel().getCompoundTechLevel(panBasicInfo.useClanTechBase()));
+        if (!getMech().hasPatchworkArmor()) {
+            UnitUtil.removeISorArmorMounts(getMech(), false);
+        }
+        // If we have a large engine, a drop in tech level may make it unavailable and we will need
+        // to reduce speed to a legal value.
+        if (getMech().getEngine().hasFlag(Engine.LARGE_ENGINE)
+                && panChassis.getAvailableEngines().isEmpty()) {
+            int walk;
+            if (getMech().isPrimitive()) {
+                walk = 400 / (int)(getMech().getWeight() * 1.2);
+            } else {
+                walk = 400 / (int)getMech().getWeight();
+            }
+            recalculateEngineRating(walk, getMech().getWeight());
+            getMech().setOriginalWalkMP(walk);
+            panMovement.setFromEntity(getMech());
+            JOptionPane.showMessageDialog(
+                    this, String.format("Large engine not available at this tech level. Reducing MP to %d.", walk),
+                    "Bad Engine", JOptionPane.ERROR_MESSAGE);
+        }
+        if (UnitUtil.checkEquipmentByTechLevel(getMech(), panBasicInfo)) {
+            refresh.refreshEquipment();
+        } else {
+            refresh.refreshEquipmentTable();
+        }
+        panChassis.refresh();
+        panHeat.refresh();
+        panArmor.refresh();
+        panMovement.refresh();
+        panArmorAllocation.setFromEntity(getMech());
+        panPatchwork.setFromEntity(getMech());
+        addAllListeners();
+    }
+
+    @Override
+    public void manualBVChanged(int manualBV) {
+        getMech().setManualBV(manualBV);
+    }
+
+    @Override
+    public void tonnageChanged(double tonnage) {
+        if (!recalculateEngineRating(panMovement.getWalk(), tonnage)) {
+            panChassis.setFromEntity(getMech());
+            return;
+        }
+        boolean changedSuperHeavyStatus = getMech().isSuperHeavy() != tonnage > 100;
+        
+        if (changedSuperHeavyStatus) {
+            // if we switch from being superheavy to not being superheavy,
+            // remove crits
+            for (Mounted mount : getMech().getEquipment()) {
+                if (!UnitUtil.isFixedLocationSpreadEquipment(mount.getType())) {
+                    UnitUtil.removeCriticals(getMech(), mount);
+                    UnitUtil.changeMountStatus(getMech(), mount, Entity.LOC_NONE, Entity.LOC_NONE, false);
+                }
+            }
+        }
+        getMech().setWeight(tonnage);
+        // Force recalculation of walk MP
+        getMech().setEngine(getMech().getEngine());
+        getMech().autoSetInternal();
+        if (getMech().isSuperHeavy()) {
+            getMech().setOriginalJumpMP(0);
+        }
+        if (changedSuperHeavyStatus) {
+            // Internal structure crits may change
+            UnitUtil.removeISorArmorMounts(getMech(), true);
+            createISMounts(panChassis.getStructure());
+            resetSystemCrits();
+            panMovement.setFromEntity(getMech());
+        }
+        refresh();
+        refresh.refreshPreview();
+        refresh.refreshStatus();
+    }
+
+    @Override
+    public void omniChanged(boolean omni) {
+        getMech().setOmni(omni);
+        getMech().getEngine().setBaseChassisHeatSinks(
+                omni? Math.max(0, panHeat.getBaseCount()) : -1);
+        panHeat.setFromMech(getMech());
+        UnitUtil.updateAutoSinks(getMech(), getMech().hasCompactHeatSinks());
+        refresh.refreshPreview();
+    }
+
+    @Override
+    public void typeChanged(int baseType, int motiveType, long etype) {
+        boolean industrial = false;
+        switch (baseType) {
+            case MekChassisView.BASE_TYPE_INDUSTRIAL:
+                industrial = true;
+                //fall through
+            case MekChassisView.BASE_TYPE_STANDARD:
+                boolean primitive = getMech().isPrimitive();
+                if (motiveType == MekChassisView.MOTIVE_TYPE_BIPED) {
+                    if  (((getMech().getEntityType() & Entity.ETYPE_BIPED_MECH) == 0)
+                            || ((getMech().getEntityType() & Entity.ETYPE_LAND_AIR_MECH) != 0)) {
+                        eSource.createNewUnit(Entity.ETYPE_BIPED_MECH, primitive, industrial, getMech());
+                    }
+                } else if (motiveType == MekChassisView.MOTIVE_TYPE_QUAD) {
+                    if  (((getMech().getEntityType() & Entity.ETYPE_QUAD_MECH) == 0)
+                            || ((getMech().getEntityType() & Entity.ETYPE_QUADVEE) != 0)) {
+                        eSource.createNewUnit(Entity.ETYPE_QUAD_MECH, primitive, industrial, getMech());
+                    }
+                } else if ((getMech().getEntityType() & Entity.ETYPE_TRIPOD_MECH) == 0) {
+                    eSource.createNewUnit(Entity.ETYPE_TRIPOD_MECH, primitive, industrial, getMech());
+                }
+                break;
+            case MekChassisView.BASE_TYPE_LAM:
+                if (getMech() instanceof LandAirMech) {
+                    ((LandAirMech)getMech()).setLAMType(motiveType);
+                } else {
+                    eSource.createNewUnit(Entity.ETYPE_LAND_AIR_MECH, getMech());
+                }
+                break;
+            case MekChassisView.BASE_TYPE_QUADVEE:
+                if (getMech() instanceof QuadVee) {
+                    if (motiveType != ((QuadVee)getMech()).getMotiveType()) {
+                        Optional<Mounted> mount = getMech().getMisc().stream()
+                                .filter(m -> m.getType().hasFlag(MiscType.F_TRACKS))
+                                .findAny();
+                        if (mount.isPresent()) {
+                            UnitUtil.removeMounted(getMech(), mount.get());
+                        }
+    
+                        if (motiveType == QuadVee.MOTIVE_WHEEL) {
+                            ((QuadVee)getMech()).setMotiveType(QuadVee.MOTIVE_WHEEL);
+                            UnitUtil.createSpreadMounts(getMech(), EquipmentType.get("Wheels"));
+                        } else {
+                            ((QuadVee)getMech()).setMotiveType(QuadVee.MOTIVE_TRACK);
+                            UnitUtil.createSpreadMounts(getMech(), EquipmentType.get("Tracks"));
+                        }
+                    }
+                } else {
+                    eSource.createNewUnit(Entity.ETYPE_QUADVEE, getMech());
+                }
+                break;
+        }
+        if (getMech().isIndustrial() != industrial) {
+            getMech().setStructureType(industrial?
+                    EquipmentType.T_STRUCTURE_INDUSTRIAL : EquipmentType.T_STRUCTURE_STANDARD);
+        }
+
+        refresh();
+        refresh.refreshBuild();
+        refresh.refreshPreview();
+        refresh.refreshStatus();
+    }
+
+    @Override
+    public void structureChanged(EquipmentType structure) {
+        UnitUtil.removeISorArmorMounts(getMech(), true);
+        createISMounts(structure);
+        refreshSummary();
+        refresh.refreshBuild();
+        refresh.refreshPreview();
+        refresh.refreshStatus();
+    }
+
+    @Override
+    public void engineChanged(Engine engine) {
+        if (!hasCTSpace(engine, panChassis.getGyroType(), panChassis.getCockpitType())) {
+            JOptionPane.showMessageDialog(
+                    this, "There is not enough space in the center torso for this engine.",
+                    "Bad Engine", JOptionPane.ERROR_MESSAGE);
+            panChassis.removeListener(this);
+            panChassis.setEngine(getMech().getEngine());
+            panChassis.addListener(this);
+        } else {
+            // Make sure we keep same number of base heat sinks for omnis
+            engine.setBaseChassisHeatSinks(getMech().getEngine()
+                    .getBaseChassisHeatSinks(getMech().hasCompactHeatSinks()));
+            getMech().setEngine(engine);
+            resetSystemCrits();
+            UnitUtil.updateAutoSinks(getMech(), getMech().hasCompactHeatSinks());
+            panMovement.setFromEntity(getMech());
+            refreshSummary();
+            refresh.refreshPreview();
+            refresh.refreshStatus();
+        }
+    }
+
+    @Override
+    public void gyroChanged(int gyroType) {
+        if (!hasCTSpace(panChassis.getEngine(), gyroType, panChassis.getCockpitType())) {
+            JOptionPane.showMessageDialog(
+                    this, "There is not enough space in the center torso for this gyro.",
+                    "Bad Gyro", JOptionPane.ERROR_MESSAGE);
+            panChassis.removeListener(this);
+            panChassis.setGyroType(getMech().getGyroType());
+            panChassis.addListener(this);
+        } else {
+            getMech().setGyroType(gyroType);
+            resetSystemCrits();
+        }
+        refreshSummary();
+        refresh.refreshPreview();
+        refresh.refreshStatus();
+    }
+
+    @Override
+    public void cockpitChanged(int cockpitType) {
+        if (!hasCTSpace(panChassis.getEngine(), panChassis.getGyroType(), cockpitType)) {
+            JOptionPane.showMessageDialog(
+                    this, "There is not enough space in the center torso for this cockpit.",
+                    "Bad Gyro", JOptionPane.ERROR_MESSAGE);
+            panChassis.removeListener(this);
+            panChassis.setCockpitType(getMech().getCockpitType());
+            panChassis.addListener(this);
+        } else {
+            getMech().setCockpitType(cockpitType);
+            resetSystemCrits();
+            refreshSummary();
+            refresh.refreshPreview();
+            refresh.refreshStatus();
+        }
+    }
+
+    @Override
+    public void enhancementChanged(EquipmentType enhancement) {
+        UnitUtil.removeEnhancements(getMech());
+        if (null != enhancement) {
+            if (enhancement.hasFlag(MiscType.F_MASC)) {
+                Mounted mount = new Mounted(getMech(), enhancement);
+                try {
+                    getMech().addEquipment(mount, Entity.LOC_NONE, false);
+                } catch (LocationFullException lfe) {
+                    // this can't happen, we add to Entity.LOC_NONE
+                }
+            } else {
+                UnitUtil.createSpreadMounts(getMech(), enhancement);
+            }
+        }
+        refresh.refreshBuild();
+        refresh.refreshPreview();
+        refresh.refreshStatus();
+    }
+
+    @Override
+    public void fullHeadEjectChanged(boolean eject) {
+        getMech().setFullHeadEject(eject);
+    }
+
+    @Override
+    public void resetChassis() {
+        UnitUtil.resetBaseChassis(getMech());
+        refresh.refreshAll();
+    }
+
+    @Override
+    public void heatSinksChanged(int index, int count) {
+        // Method for ASFs
+    }
+
+    @Override
+    public void heatSinksChanged(EquipmentType hsType, int count) {
+        // if we have the same type of heat sink, then we should not remove the
+        // existing heat sinks
+        int currentSinks = UnitUtil.countActualHeatSinks(getMech());
+        if (getMech().hasWorkingMisc(hsType.getInternalName())) {
+            if (count < currentSinks) {
+                UnitUtil.removeHeatSinks(getMech(), currentSinks - count);
+            } else if (count > currentSinks) {
+                UnitUtil.addHeatSinkMounts(getMech(), count - currentSinks,
+                        hsType);
+            }
+        } else {
+            UnitUtil.removeHeatSinks(getMech(), count);
+            UnitUtil.addHeatSinkMounts(getMech(), count, hsType);
+        }
+        getMech().resetSinks();
+        panSummary.refresh();
+        refresh.refreshBuild();
+        refresh.refreshStatus();
+        refresh.refreshPreview();
+    }
+
+    @Override
+    public void heatSinkBaseCountChanged(int count) {
+        getMech().getEngine().setBaseChassisHeatSinks(
+                Math.max(0, count));
+        UnitUtil.updateAutoSinks(getMech(), panHeat.getHeatSinkType().hasFlag(MiscType.F_COMPACT_HEAT_SINK));
+        refresh.refreshBuild();
+        refresh.refreshStatus();
+        refresh.refreshPreview();
+    }
+    
+    @Override
+    public void armorTypeChanged(int at, int aTechLevel) {
+        UnitUtil.removeISorArmorMounts(getMech(), false);
+        if (at != EquipmentType.T_ARMOR_PATCHWORK) {
+            createArmorMountsAndSetArmorType(at, aTechLevel);
+            panArmorAllocation.showPatchwork(false);
+            panPatchwork.setVisible(false);
+        } else {
+            panPatchwork.setFromEntity(getMech());
+            panArmorAllocation.showPatchwork(true);
+            panPatchwork.setVisible(true);
+        }
+        panArmorAllocation.setFromEntity(getMech());
+        panSummary.refresh();
+        refresh.refreshStatus();
+        refresh.refreshBuild();
+        refresh.refreshPreview();
+    }
+    
+    @Override
+    public void armorTonnageChanged(double tonnage) {
+        getMech().setArmorTonnage(Math.round(tonnage * 2) / 2.0);
+        panArmorAllocation.setFromEntity(getMech());
+        panSummary.refresh();
+        refresh.refreshStatus();
+        refresh.refreshPreview();
+    }
+
+    @Override
+    public void maximizeArmor() {
+        double maxArmor = UnitUtil.getMaximumArmorTonnage(getMech());
+        getMech().setArmorTonnage(maxArmor);
+        panArmor.removeListener(this);
+        panArmor.setFromEntity(getMech());
+        panArmor.addListener(this);
+        
+        panArmorAllocation.setFromEntity(getMech());
+        panSummary.refresh();
+        refresh.refreshStatus();
+        refresh.refreshPreview();
+    }
+    
+    @Override
+    public void useRemainingTonnageArmor() {
+        double currentTonnage = UnitUtil.getEntityVerifier(getMech())
+                .calculateWeight();
+        currentTonnage += UnitUtil.getUnallocatedAmmoTonnage(getMech());
+        double totalTonnage = getMech().getWeight();
+        double remainingTonnage = TestEntity.floor(
+                totalTonnage - currentTonnage, TestEntity.Ceil.HALFTON);
+        
+        double maxArmor = Math.min(getMech().getArmorWeight() + remainingTonnage,
+                UnitUtil.getMaximumArmorTonnage(getMech()));
+        getMech().setArmorTonnage(maxArmor);
+        panArmor.removeListener(this);
+        panArmor.setFromEntity(getMech());
+        panArmor.addListener(this);
+        
+        panArmorAllocation.setFromEntity(getMech());
+        panSummary.refresh();
+        refresh.refreshStatus();
+        refresh.refreshPreview();
+    }
+
+    @Override
+    public void walkChanged(int walkMP) {
+        if (!recalculateEngineRating(walkMP, panChassis.getTonnage())) {
+            panMovement.setFromEntity(getMech());
+            return;
+        }
+        getMech().setOriginalWalkMP(walkMP);
+        panSummary.refresh();
+        refresh.refreshStatus();
+        refresh.refreshPreview();
+        panMovement.setFromEntity(getMech());
+        panHeat.setFromMech(getMech());
+        panChassis.refresh();
+    }
+
+    @Override
+    public void jumpChanged(int jumpMP, EquipmentType jumpJet) {
+        // Don't set jumpMP for UMU.
+        if (null == jumpJet) {
+            getMech().setOriginalJumpMP(0);
+            jumpMP = 0;
+        } else if (jumpJet.hasFlag(MiscType.F_JUMP_JET) || jumpJet.hasFlag(MiscType.F_JUMP_BOOSTER)) {
+            getMech().setOriginalJumpMP(jumpMP);
+        } else {
+            getMech().setOriginalJumpMP(0);
+        }
+        List<Mounted> jjs = getMech().getMisc().stream()
+                .filter(m -> m.getType() == jumpJet)
+                .collect(Collectors.toList());
+        if (jumpJet.hasFlag(MiscType.F_JUMP_BOOSTER)) {
+            if (!getMech().hasWorkingMisc(MiscType.F_JUMP_BOOSTER)) {
+                UnitUtil.createSpreadMounts(getMech(), jumpJet);
+            }
+        } else {
+            while (jjs.size() > jumpMP) {
+                UnitUtil.removeMounted(getMech(), jjs.remove(jjs.size() - 1));
+            }
+            while (jumpMP > jjs.size()) {
+                try {
+                    UnitUtil.addMounted(getMech(), new Mounted(getMech(), jumpJet),
+                            Entity.LOC_NONE, false);
+                } catch (LocationFullException e) {
+                    // Adding to LOC_NONE
+                }
+                jumpMP--;
+            }
+        }
+        panSummary.refresh();
+        refresh.refreshBuild();
+        refresh.refreshStatus();
+        refresh.refreshPreview();
+        panMovement.setFromEntity(getMech());
+    }
+
+    @Override
+    public void jumpTypeChanged(final EquipmentType jumpJet) {
+        List<Mounted> jjs = getMech().getMisc().stream()
+                .filter(m -> m.getType().hasFlag(MiscType.F_JUMP_JET)
+                        || m.getType().hasFlag(MiscType.F_UMU)
+                        || m.getType().hasFlag(MiscType.F_JUMP_BOOSTER))
+                .filter(m -> m.getType() != jumpJet)
+                .collect(Collectors.toList());
+        jjs.forEach(jj -> UnitUtil.removeMounted(getMech(), jj));
+        jumpChanged(panMovement.getJump(), jumpJet);
+    }
+
+    @Override
+    public void armorPointsChanged(int location, int front, int rear) {
+        getMech().initializeArmor(front, location);
+        if (getMech().hasRearArmor(location)) {
+            getMech().initializeRearArmor(rear, location);
+        }
+        if (panArmor.getArmorType() == EquipmentType.T_ARMOR_PATCHWORK) {
+            getMech().setArmorTonnage(panArmorAllocation.getTotalArmorWeight(getMech()));
+        }
+        panArmorAllocation.setFromEntity(getMech());
+        refresh.refreshPreview();
+        refresh.refreshSummary();
+        refresh.refreshStatus();
+    }
+
+    @Override
+    public void patchworkChanged(int location, EquipmentType armor) {
+        UnitUtil.resetArmor(getMech(), location);
+
+        //TODO: move this construction data out of the ui
+        int crits = 0;
+        switch (EquipmentType.getArmorType(armor)) {
+            case EquipmentType.T_ARMOR_STEALTH:
+            case EquipmentType.T_ARMOR_FERRO_LAMELLOR:
+                crits = 2;
+                break;
+            case EquipmentType.T_ARMOR_HEAVY_FERRO:
+                crits = 3;
+                break;
+            case EquipmentType.T_ARMOR_LIGHT_FERRO:
+                crits = 1;
+                break;
+            case EquipmentType.T_ARMOR_FERRO_FIBROUS:
+            case EquipmentType.T_ARMOR_REFLECTIVE:
+            case EquipmentType.T_ARMOR_REACTIVE:
+                if (armor.isClan()) {
+                    crits = 1;
+                } else {
+                    crits = 2;
+                }
+                break;
+        }
+        if (getMech().getEmptyCriticals(location) < crits) {
+            JOptionPane .showMessageDialog(
+                    null, armor.getName()
+                    + " does not fit in location "
+                    + getMech().getLocationName(location)
+                    + ". Resetting to Standard Armor in this location.",
+                    "Error",
+                    JOptionPane.INFORMATION_MESSAGE);
+        } else {
+            getMech().setArmorType(EquipmentType.getArmorType(armor), location);
+            getMech().setArmorTechLevel(armor.getTechLevel(getTechManager().getGameYear(), armor.isClan()));
+            for (; crits > 0; crits--) {
+                try {
+                    getMech().addEquipment( new Mounted(getMech(), armor), location, false);
+                } catch (LocationFullException ex) {
+                }
+            }
+        }
+        panArmor.refresh();
+        panArmorAllocation.setFromEntity(getMech());
+        refresh.refreshBuild();
+        refresh.refreshPreview();
+        refresh.refreshSummary();
+        refresh.refreshStatus();
+    }
+
 }