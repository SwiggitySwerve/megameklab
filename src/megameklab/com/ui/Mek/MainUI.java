--- conflicted
+++ resolved
@@ -1,4 +1,3 @@
-<<<<<<< HEAD
 /*
  * MegaMekLab - Copyright (C) 2008
  *
@@ -41,9 +40,9 @@
 import megameklab.com.ui.MegaMekLabMainUI;
 import megameklab.com.ui.Mek.tabs.BuildTab;
 import megameklab.com.ui.Mek.tabs.EquipmentTab;
-import megameklab.com.ui.Mek.tabs.PreviewTab;
 import megameklab.com.ui.Mek.tabs.StructureTab;
 import megameklab.com.ui.tabs.FluffTab;
+import megameklab.com.ui.tabs.PreviewTab;
 import megameklab.com.util.MenuBarCreator;
 import megameklab.com.util.UnitUtil;
 
@@ -295,297 +294,4 @@
         return structureTab.getTechManager();
     }
 
-=======
-/*
- * MegaMekLab - Copyright (C) 2008
- *
- * Original author - jtighe (torren@users.sourceforge.net)
- *
- * This program is free software; you can redistribute it and/or modify it under
- * the terms of the GNU General Public License as published by the Free Software
- * Foundation; either version 2 of the License, or (at your option) any later
- * version.
- *
- * This program is distributed in the hope that it will be useful, but WITHOUT
- * ANY WARRANTY; without even the implied warranty of MERCHANTABILITY or FITNESS
- * FOR A PARTICULAR PURPOSE. See the GNU General Public License for more
- * details.
- */
-
-package megameklab.com.ui.Mek;
-
-import java.awt.BorderLayout;
-
-import javax.swing.BorderFactory;
-import javax.swing.JPanel;
-import javax.swing.JScrollPane;
-import javax.swing.JTabbedPane;
-import javax.swing.ScrollPaneConstants;
-import javax.swing.SwingConstants;
-
-import megamek.common.BipedMech;
-import megamek.common.Engine;
-import megamek.common.Entity;
-import megamek.common.EquipmentType;
-import megamek.common.ITechManager;
-import megamek.common.LandAirMech;
-import megamek.common.Mech;
-import megamek.common.QuadMech;
-import megamek.common.QuadVee;
-import megamek.common.SimpleTechLevel;
-import megamek.common.TechConstants;
-import megamek.common.TripodMech;
-import megameklab.com.ui.MegaMekLabMainUI;
-import megameklab.com.ui.Mek.tabs.BuildTab;
-import megameklab.com.ui.Mek.tabs.EquipmentTab;
-import megameklab.com.ui.Mek.tabs.StructureTab;
-import megameklab.com.ui.tabs.PreviewTab;
-import megameklab.com.util.MenuBarCreator;
-import megameklab.com.util.UnitUtil;
-
-public class MainUI extends MegaMekLabMainUI {
-
-    /**
-     *
-     */
-    private static final long serialVersionUID = -5836932822468918198L;
-
-    JTabbedPane configPane = new JTabbedPane(SwingConstants.TOP);
-    JPanel contentPane;
-    private StructureTab structureTab;
-    private EquipmentTab equipmentTab;
-    private PreviewTab previewTab;
-    private BuildTab buildTab;
-    private StatusBar statusbar;
-    JPanel masterPanel = new JPanel();
-    JScrollPane scroll = new JScrollPane();
-    private MenuBarCreator menubarcreator;
-
-    public MainUI() {
-        this(false, false);
-    }
-
-    public MainUI(boolean primitive, boolean industrial) {
-        super();
-        createNewUnit(Entity.ETYPE_BIPED_MECH, primitive, industrial);
-        setTitle(getEntity().getChassis() + " " + getEntity().getModel() + ".mtf");
-        menubarcreator = new MenuBarCreator(this);
-        setJMenuBar(menubarcreator);
-        scroll.setHorizontalScrollBarPolicy(ScrollPaneConstants.HORIZONTAL_SCROLLBAR_AS_NEEDED);
-        scroll.setVerticalScrollBarPolicy(ScrollPaneConstants.VERTICAL_SCROLLBAR_AS_NEEDED);
-        scroll.getVerticalScrollBar().setUnitIncrement(20);
-        scroll.setViewportView(masterPanel);
-        scroll.setBorder(BorderFactory.createEmptyBorder());
-        this.add(scroll);
-
-        reloadTabs();
-        setVisible(true);
-        repaint();
-        refreshAll();
-    }
-
-    @Override
-    public void reloadTabs() {
-        masterPanel.removeAll();
-        configPane.removeAll();
-
-        masterPanel.setLayout(new BorderLayout());
-
-        structureTab = new StructureTab(this);
-
-        previewTab = new PreviewTab(this);
-
-        statusbar = new StatusBar(this);
-        equipmentTab = new EquipmentTab(this);
-        buildTab = new BuildTab(this, equipmentTab);
-        structureTab.addRefreshedListener(this);
-        equipmentTab.addRefreshedListener(this);
-        buildTab.addRefreshedListener(this);
-        statusbar.addRefreshedListener(this);
-
-        configPane.addTab("Structure/Armor", structureTab);
-        //ConfigPane.addTab("Armor", armorTab);
-        configPane.addTab("Equipment", equipmentTab);
-        //ConfigPane.addTab("Weapons", weaponTab);
-        configPane.addTab("Assign Criticals", buildTab);
-        configPane.addTab("Preview", previewTab);
-
-        //masterPanel.add(header);
-        masterPanel.add(configPane, BorderLayout.CENTER);
-        masterPanel.add(statusbar, BorderLayout.SOUTH);
-
-        refreshHeader();
-        this.repaint();
-    }
-
-    @Override
-    public void createNewUnit(long entityType, boolean isPrimitive, boolean isIndustrial, Entity oldEntity) {
-        
-        int cockpit = Mech.COCKPIT_STANDARD;
-        int at = EquipmentType.T_ARMOR_STANDARD;
-        int st = EquipmentType.T_STRUCTURE_STANDARD;
-        if (isPrimitive && isIndustrial) {
-            cockpit = Mech.COCKPIT_PRIMITIVE_INDUSTRIAL;
-            at = EquipmentType.T_ARMOR_PRIMITIVE;
-            st = EquipmentType.T_STRUCTURE_INDUSTRIAL;
-        } else if (isPrimitive) {
-            cockpit = Mech.COCKPIT_PRIMITIVE;
-            at = EquipmentType.T_ARMOR_PRIMITIVE;
-        } else if (isIndustrial) {
-            cockpit = Mech.COCKPIT_INDUSTRIAL;
-            at = EquipmentType.T_ARMOR_INDUSTRIAL;
-            st = EquipmentType.T_STRUCTURE_INDUSTRIAL;
-        }
-
-        if (entityType == Entity.ETYPE_TRIPOD_MECH) {
-            setEntity(new TripodMech(Mech.GYRO_STANDARD, Mech.COCKPIT_TRIPOD));
-            getEntity().setTechLevel(TechConstants.T_IS_TW_NON_BOX);
-        } else if (entityType == Entity.ETYPE_QUAD_MECH) {
-            setEntity(new QuadMech(Mech.GYRO_STANDARD, cockpit));
-            getEntity().setTechLevel(TechConstants.T_IS_TW_NON_BOX);
-        } else if (entityType == Entity.ETYPE_LAND_AIR_MECH) {
-            setEntity(new LandAirMech(Mech.GYRO_STANDARD, Mech.COCKPIT_STANDARD, LandAirMech.LAM_STANDARD));
-            getEntity().setTechLevel(TechConstants.T_IS_ADVANCED);
-            getEntity().setManualBV(-1);
-        } else if (entityType == Entity.ETYPE_QUADVEE) {
-            setEntity(new QuadVee(Mech.GYRO_STANDARD, QuadVee.MOTIVE_TRACK));
-            getEntity().setTechLevel(TechConstants.T_CLAN_ADVANCED);
-            UnitUtil.createSpreadMounts((Mech)getEntity(), EquipmentType.get("Tracks"));
-            getEntity().setManualBV(-1);
-        } else { // type == 0
-            setEntity(new BipedMech(Mech.GYRO_STANDARD, cockpit));
-            getEntity().setTechLevel(TechConstants.T_IS_TW_NON_BOX);
-        }
-        Mech mech = (Mech) getEntity();
-        getEntity().setWeight(25);
-        if (entityType == Entity.ETYPE_LAND_AIR_MECH) {
-            mech.setEngine(new Engine(75, Engine.NORMAL_ENGINE, 0));
-            UnitUtil.updateJumpJets(((Mech)getEntity()), 3, Mech.JUMP_STANDARD);
-        } else {
-            mech.setEngine(new Engine(25, Engine.NORMAL_ENGINE, 0));
-        }
-        getEntity().setArmorType(at);
-        getEntity().setArmorTechLevel(getEntity().getTechLevel());
-        getEntity().setStructureType(st);
-
-        mech.addGyro();
-        mech.addEngineCrits();
-        if (isPrimitive) {
-            mech.addPrimitiveCockpit();
-        } else if (isIndustrial) {
-            mech.addIndustrialCockpit();
-        } else if (Entity.ETYPE_QUADVEE == entityType) {
-            mech.addQuadVeeCockpit();
-        } else {
-            mech.addCockpit();
-        }
-        UnitUtil.updateHeatSinks(mech, 10, "Single");
-
-        getEntity().autoSetInternal();
-        for (int loc = 0; loc < getEntity().locations(); loc++) {
-            mech.initializeArmor(0, loc);
-            mech.initializeRearArmor(0, loc);
-        }
-
-        if (null == oldEntity) {
-            mech.setChassis("New");
-            mech.setModel("Mek");
-            mech.setYear(3145);
-        } else {
-            mech.setChassis(oldEntity.getChassis());
-            mech.setModel(oldEntity.getModel());
-            mech.setYear(Math.max(oldEntity.getYear(),
-                    mech.getConstructionTechAdvancement().getIntroductionDate()));
-            mech.setSource(oldEntity.getSource());
-            mech.setManualBV(oldEntity.getManualBV());
-            SimpleTechLevel lvl = SimpleTechLevel.max(mech.getStaticTechLevel(),
-                    SimpleTechLevel.convertCompoundToSimple(oldEntity.getTechLevel()));
-            mech.setTechLevel(lvl.getCompoundTechLevel(oldEntity.isClan()));
-            mech.setMixedTech(oldEntity.isMixedTech());
-        }
-
-    }
-
-    @Override
-    public void refreshAll() {
-        statusbar.refresh();
-        structureTab.refresh();
-        equipmentTab.refresh();
-        buildTab.refresh();
-        previewTab.refresh();
-    }
-
-    @Override
-    public void refreshArmor() {
-    }
-
-    @Override
-    public void refreshBuild() {
-        buildTab.refresh();
-    }
-
-    @Override
-    public void refreshEquipment() {
-        equipmentTab.refresh();
-
-    }
-
-    @Override
-    public void refreshTransport() {
-        // not used for mechs
-    }
-
-    @Override
-    public void refreshPreview() {
-        previewTab.refresh();
-
-    }
-
-    @Override
-    public void refreshHeader() {
-
-        String title = getEntity().getChassis() + " " + getEntity().getModel()
-                + ".mtf";
-        /*  
-        if (UnitUtil.validateUnit(entity).length() > 0) {
-            title += "  (Invalid)";
-            setForeground(Color.red);
-        } else {
-            setForeground(Color.BLACK);
-        }
-        */
-        setTitle(title);
-
-    }
-
-    @Override
-    public void refreshStatus() {
-        statusbar.refresh();
-    }
-
-    @Override
-    public void refreshStructure() {
-        structureTab.refresh();
-    }
-
-    @Override
-    public void refreshWeapons() {
-    }
-    
-    @Override
-    public void refreshSummary() {
-        structureTab.refreshSummary();
-    }
-    
-    @Override
-    public void refreshEquipmentTable() {
-        equipmentTab.refreshTable();
-    }
-
-    @Override
-    public ITechManager getTechManager() {
-        return structureTab.getTechManager();
-    }
-
->>>>>>> 7581f2e4
 }