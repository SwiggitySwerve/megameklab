--- conflicted
+++ resolved
@@ -1,4 +1,3 @@
-<<<<<<< HEAD
 /*
  * MegaMekLab - Copyright (C) 2010
  *
@@ -23,6 +22,8 @@
 import java.awt.event.KeyEvent;
 import java.awt.event.KeyListener;
 import java.io.File;
+import java.util.ArrayList;
+import java.util.List;
 import java.util.Vector;
 
 import javax.swing.BorderFactory;
@@ -54,26 +55,26 @@
      */
     private static final long serialVersionUID = 4812586858732825464L;
 
-    JList<String> unitList = new JList<String>();
+    JList<String> unitList = new JList<>();
     JScrollPane listScrollPane;
 
-    private JButton bCancel = new JButton("Close");
-    private JButton bPrint = new JButton("Print");
-    private JButton bSelectFile = new JButton("Select From File");
-    private JButton bSelectCache = new JButton("Select From Cache");
-    private JButton bRemove = new JButton("Remove");
-    private JCheckBox chSinglePrint = new JCheckBox("Print Single");
-    private JFrame clientgui;
-
-    private JPanel buttonPanel = new JPanel();
-
-    private Vector<Entity> units = new Vector<Entity>();
-
-    public UnitPrintQueueDialog(JFrame frame) {
+    private final JButton bCancel = new JButton("Close");
+    private final JButton bPrint = new JButton("Print");
+    private final JButton bSelectFile = new JButton("Select From File");
+    private final JButton bSelectCache = new JButton("Select From Cache");
+    private final JButton bRemove = new JButton("Remove");
+    private final JCheckBox chSinglePrint = new JCheckBox("Print Single");
+    private final JFrame clientgui;
+
+    private final List<Entity> units = new ArrayList<>();
+    final boolean pdf;
+
+    public UnitPrintQueueDialog(JFrame frame, boolean pdf) {
 
         super(frame, "Unit Print Queue", true);
 
         clientgui = frame;
+        this.pdf = pdf;
 
         // construct a model and list
         JPanel masterPanel = new JPanel();
@@ -86,6 +87,7 @@
         // listScrollPane.setViewportView(masterPanel);
         listScrollPane.setBorder(BorderFactory.createEmptyBorder());
 
+        JPanel buttonPanel = new JPanel();
         buttonPanel.setLayout(new BoxLayout(buttonPanel, BoxLayout.Y_AXIS));
         buttonPanel.add(chSinglePrint);
         buttonPanel.add(bSelectCache);
@@ -149,7 +151,14 @@
         }
 
         if (ae.getSource() == bPrint) {
-            UnitPrintManager.printAllUnits(units, chSinglePrint.isSelected());
+            if (pdf) {
+                File exportFile = UnitPrintManager.getExportFile(clientgui);
+                if (exportFile != null) {
+                    UnitPrintManager.exportUnits(units, exportFile, chSinglePrint.isSelected());
+                }
+            } else {
+                UnitPrintManager.printAllUnits(units, chSinglePrint.isSelected());
+            }
             dispose();
         }
 
@@ -221,9 +230,8 @@
     }
 
     private void refresh() {
-
         unitList.removeAll();
-        Vector<String> unitNameList = new Vector<String>();
+        Vector<String> unitNameList = new Vector<>();
 
         for (Entity ent : units) {
             unitNameList.add(String.format("%1$s %2$s", ent.getChassis(), ent.getModel()).trim());
@@ -258,278 +266,4 @@
 
     public void windowOpened(java.awt.event.WindowEvent windowEvent) {
     }
-
-}
-=======
-/*
- * MegaMekLab - Copyright (C) 2010
- *
- * Original author - jtighe (torren@users.sourceforge.net)
- *
- * This program is free software; you can redistribute it and/or modify it
- * under the terms of the GNU General Public License as published by the Free
- * Software Foundation; either version 2 of the License, or (at your option)
- * any later version.
- *
- * This program is distributed in the hope that it will be useful, but
- * WITHOUT ANY WARRANTY; without even the implied warranty of MERCHANTABILITY
- * or FITNESS FOR A PARTICULAR PURPOSE. See the GNU General Public License
- * for more details.
- */
-
-package megameklab.com.ui.dialog;
-
-import java.awt.Dimension;
-import java.awt.event.ActionEvent;
-import java.awt.event.ActionListener;
-import java.awt.event.KeyEvent;
-import java.awt.event.KeyListener;
-import java.io.File;
-import java.util.ArrayList;
-import java.util.List;
-import java.util.Vector;
-
-import javax.swing.BorderFactory;
-import javax.swing.BoxLayout;
-import javax.swing.JButton;
-import javax.swing.JCheckBox;
-import javax.swing.JDialog;
-import javax.swing.JFileChooser;
-import javax.swing.JFrame;
-import javax.swing.JList;
-import javax.swing.JPanel;
-import javax.swing.JScrollPane;
-import javax.swing.ScrollPaneConstants;
-import javax.swing.WindowConstants;
-import javax.swing.filechooser.FileNameExtensionFilter;
-
-import megamek.client.ui.swing.UnitLoadingDialog;
-import megamek.client.ui.swing.UnitSelectorDialog;
-import megamek.common.Entity;
-import megamek.common.MechFileParser;
-import megameklab.com.util.UnitPrintManager;
-
-/*
- * Allows a user to Select Multiple units to print
- */
-public class UnitPrintQueueDialog extends JDialog implements ActionListener, KeyListener {
-
-    /**
-     *
-     */
-    private static final long serialVersionUID = 4812586858732825464L;
-
-    JList<String> unitList = new JList<>();
-    JScrollPane listScrollPane;
-
-    private final JButton bCancel = new JButton("Close");
-    private final JButton bPrint = new JButton("Print");
-    private final JButton bSelectFile = new JButton("Select From File");
-    private final JButton bSelectCache = new JButton("Select From Cache");
-    private final JButton bRemove = new JButton("Remove");
-    private final JCheckBox chSinglePrint = new JCheckBox("Print Single");
-    private final JFrame clientgui;
-
-    private final List<Entity> units = new ArrayList<>();
-    final boolean pdf;
-
-    public UnitPrintQueueDialog(JFrame frame, boolean pdf) {
-
-        super(frame, "Unit Print Queue", true);
-
-        clientgui = frame;
-        this.pdf = pdf;
-
-        // construct a model and list
-        JPanel masterPanel = new JPanel();
-        masterPanel.add(unitList);
-
-        // set list/scroll options
-        listScrollPane = new JScrollPane(unitList);
-        listScrollPane.setAlignmentX(LEFT_ALIGNMENT);
-        listScrollPane.setHorizontalScrollBarPolicy(ScrollPaneConstants.HORIZONTAL_SCROLLBAR_NEVER);
-        // listScrollPane.setViewportView(masterPanel);
-        listScrollPane.setBorder(BorderFactory.createEmptyBorder());
-
-        JPanel buttonPanel = new JPanel();
-        buttonPanel.setLayout(new BoxLayout(buttonPanel, BoxLayout.Y_AXIS));
-        buttonPanel.add(chSinglePrint);
-        buttonPanel.add(bSelectCache);
-        buttonPanel.add(bSelectFile);
-        buttonPanel.add(bRemove);
-        buttonPanel.add(bPrint);
-        buttonPanel.add(bCancel);
-
-        Dimension newSize = new Dimension(121, 23);
-
-        /*
-         * bSelectFile.setSize(newSize); bRemove.setSize(newSize);
-         * bCancel.setSize(newSize); bPrint.setSize(newSize);
-         *
-         * bSelectFile.setMinimumSize(newSize); bRemove.setMinimumSize(newSize);
-         * bCancel.setMinimumSize(newSize); bPrint.setMinimumSize(newSize);
-         *
-         * bSelectFile.setPreferredSize(newSize);
-         * bRemove.setPreferredSize(newSize); bCancel.setPreferredSize(newSize);
-         * bPrint.setPreferredSize(newSize);
-         */
-        bSelectFile.setMaximumSize(newSize);
-        bRemove.setMaximumSize(newSize);
-        bCancel.setMaximumSize(newSize);
-        bPrint.setMaximumSize(newSize);
-
-        masterPanel.setLayout(new BoxLayout(masterPanel, BoxLayout.X_AXIS));
-
-        setSize(295, 280);
-        setResizable(false);
-        setDefaultCloseOperation(WindowConstants.DISPOSE_ON_CLOSE);
-
-        masterPanel.add(listScrollPane);
-        masterPanel.add(buttonPanel);
-        this.add(masterPanel);
-
-        // add all the listeners
-        bCancel.addActionListener(this);
-        bPrint.addActionListener(this);
-        bSelectCache.addActionListener(this);
-        bSelectFile.addActionListener(this);
-        bRemove.addActionListener(this);
-
-        bCancel.setMnemonic('c');
-        bSelectCache.setMnemonic('s');
-        bSelectFile.setMnemonic('s');
-        bPrint.setMnemonic('p');
-        bRemove.setMnemonic('r');
-
-        // pPreview.setVisible(true);
-        setLocationRelativeTo(clientgui);
-        setModal(true);
-        setVisible(true);
-        unitList.requestFocus();
-
-    }
-
-    public void actionPerformed(ActionEvent ae) {
-        if (ae.getSource() == bCancel) {
-            dispose();
-        }
-
-        if (ae.getSource() == bPrint) {
-            if (pdf) {
-                File exportFile = UnitPrintManager.getExportFile(clientgui);
-                if (exportFile != null) {
-                    UnitPrintManager.exportUnits(units, exportFile, chSinglePrint.isSelected());
-                }
-            } else {
-                UnitPrintManager.printAllUnits(units, chSinglePrint.isSelected());
-            }
-            dispose();
-        }
-
-        if (ae.getSource().equals(bSelectCache)) {
-            UnitLoadingDialog unitLoadingDialog = new UnitLoadingDialog(clientgui);
-            unitLoadingDialog.setVisible(true);
-            UnitSelectorDialog viewer = new UnitSelectorDialog(clientgui, unitLoadingDialog, true);
-
-            viewer.setVisible(false);
-            Entity entity = viewer.getChosenEntity();
-
-            if (entity != null) {
-                units.add(entity);
-                refresh();
-            }
-        } else if (ae.getSource().equals(bSelectFile)) {
-            String filePathName = System.getProperty("user.dir") + "/data/mechfiles/";
-
-            JFileChooser f = new JFileChooser(filePathName);
-            f.setLocation(clientgui.getLocation().x + 150, clientgui.getLocation().y + 100);
-            f.setDialogTitle("Print Unit File");
-            f.setMultiSelectionEnabled(true);
-
-            FileNameExtensionFilter filter = new FileNameExtensionFilter("Unit Files", "blk", "mtf");
-
-            // Add a filter
-            f.setFileFilter(filter);
-
-            int returnVal = f.showOpenDialog(clientgui);
-            if ((returnVal != JFileChooser.APPROVE_OPTION) || (f.getSelectedFile() == null)) {
-                // I want a file, y'know!
-                return;
-            }
-
-            for (File entityFile : f.getSelectedFiles()) {
-                try {
-                    Entity tempEntity = new MechFileParser(entityFile).getEntity();
-                    units.add(tempEntity);
-                } catch (Exception ex) {
-                    ex.printStackTrace();
-                }
-            }
-            refresh();
-        } else if (ae.getSource().equals(bRemove)) {
-            if (unitList.getSelectedIndices().length > 0) {
-                for (int pos = unitList.getSelectedIndices().length - 1; pos >= 0; pos--) {
-                    units.remove(unitList.getSelectedIndices()[pos]);
-                }
-                refresh();
-            }
-
-        }
-    }
-
-    public void keyReleased(java.awt.event.KeyEvent ke) {
-        // no action on release
-    }
-
-    public void keyPressed(java.awt.event.KeyEvent ke) {
-        if (ke.getKeyCode() == KeyEvent.VK_ENTER) {
-            ActionEvent event = new ActionEvent(bPrint, ActionEvent.ACTION_PERFORMED, "");
-            actionPerformed(event);
-        }
-        if (ke.getKeyCode() == KeyEvent.VK_ESCAPE) {
-            ActionEvent event = new ActionEvent(bCancel, ActionEvent.ACTION_PERFORMED, "");
-            actionPerformed(event);
-        }
-
-    }
-
-    private void refresh() {
-        unitList.removeAll();
-        Vector<String> unitNameList = new Vector<>();
-
-        for (Entity ent : units) {
-            unitNameList.add(String.format("%1$s %2$s", ent.getChassis(), ent.getModel()).trim());
-        }
-
-        unitList.setListData(unitNameList);
-        unitList.repaint();
-    }
-
-    public void keyTyped(java.awt.event.KeyEvent ke) {
-    }
-
-    // WindowListener
-    public void windowActivated(java.awt.event.WindowEvent windowEvent) {
-    }
-
-    public void windowClosed(java.awt.event.WindowEvent windowEvent) {
-    }
-
-    public void windowClosing(java.awt.event.WindowEvent windowEvent) {
-        dispose();
-    }
-
-    public void windowDeactivated(java.awt.event.WindowEvent windowEvent) {
-    }
-
-    public void windowDeiconified(java.awt.event.WindowEvent windowEvent) {
-    }
-
-    public void windowIconified(java.awt.event.WindowEvent windowEvent) {
-    }
-
-    public void windowOpened(java.awt.event.WindowEvent windowEvent) {
-    }
-
-}
->>>>>>> 373e6fe4
+}