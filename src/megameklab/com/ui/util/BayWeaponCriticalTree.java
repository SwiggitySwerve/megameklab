--- conflicted
+++ resolved
@@ -13,35 +13,13 @@
  */
 package megameklab.com.ui.util;
 
-<<<<<<< HEAD
 import java.awt.*;
 import java.awt.event.*;
-import java.util.ArrayList;
-import java.util.Collections;
-import java.util.Enumeration;
-import java.util.HashSet;
-import java.util.List;
-import java.util.Optional;
-import java.util.Set;
-import java.util.StringJoiner;
-import java.util.Vector;
-=======
-import java.awt.Color;
-import java.awt.Component;
-import java.awt.Dimension;
-import java.awt.Graphics;
-import java.awt.Rectangle;
-import java.awt.event.InputEvent;
-import java.awt.event.MouseAdapter;
-import java.awt.event.MouseEvent;
-import java.awt.event.MouseListener;
 import java.util.*;
->>>>>>> bc938b68
 
 import javax.swing.*;
 import javax.swing.border.Border;
 import javax.swing.border.CompoundBorder;
-import javax.swing.plaf.ColorUIResource;
 import javax.swing.tree.DefaultMutableTreeNode;
 import javax.swing.tree.DefaultTreeCellRenderer;
 import javax.swing.tree.DefaultTreeModel;
@@ -98,7 +76,7 @@
     /** Stores a unique transient ID for each Bay to allow restoring the expanded state when the loadout changes. */
     private final Map<Mounted, Integer> bayIdMap = new HashMap<>();
     private int bayIdCounter;
-    
+
     public BayWeaponCriticalTree(int location, EntitySource eSource, RefreshListener refresh) {
         this(location, eSource, refresh, FORWARD);
     }
@@ -150,11 +128,8 @@
     }
     
     public void rebuild() {
-<<<<<<< HEAD
+        List<Integer> expandedBays = getExpandedBayIds();
         setBackground(CConfig.getBackgroundColor(CConfig.CONFIG_WEAPONS));
-=======
-        List<Integer> expandedBays = getExpandedBayIds();
->>>>>>> bc938b68
         TreeNode root = initRoot();
         model.setRoot(root);
         setRootVisible(root.getChildCount() == 0);
@@ -450,7 +425,7 @@
         refresh.refreshStatus();
         refresh.refreshSummary();
     }
-    
+
     /**
      * Node class used directly for individual mounts and serves as the base class for weapon
      * and ammo bays. Provides display name and color to the renderer.
