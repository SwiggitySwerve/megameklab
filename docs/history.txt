--- conflicted
+++ resolved
@@ -14,12 +14,8 @@
 + PR #970: Updating PDF Box to 2.0.24
 + PR #971: Crit Cell and Tooltip Improvements
 + PR #977: Log4j2 2.15.0 Swapover From Log4j1 1.2.17
-<<<<<<< HEAD
 + PR #980: Log4j2 2.17.1 Update
-=======
-+ PR #980: Log4j2 2.17.0 Update
 + Issue #986: Fixing Hanging Bracket on Aerospace TAG Equipment
->>>>>>> 88f45d6b
 
 0.49.5 (2021-11-06 1800 UTC)
 
