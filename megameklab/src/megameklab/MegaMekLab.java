--- conflicted
+++ resolved
@@ -55,11 +55,8 @@
 import megameklab.ui.StartupGUI;
 import megameklab.ui.dialog.UiLoader;
 import megameklab.util.CConfig;
-<<<<<<< HEAD
 import megameklab.util.MULManager;
-=======
 import megameklab.util.SingleInstanceService;
->>>>>>> b5ee1785
 import megameklab.util.UnitPrintManager;
 import megameklab.util.UnitUtil;
 
@@ -334,18 +331,10 @@
                 }
                 UiLoader.loadUi(e, file.toString());
             } else if (file.getName().toLowerCase().endsWith(".mul")) {
-<<<<<<< HEAD
-                var frame = new JFrame();
-                frame.dispose();
-                Runnable printMul = () -> {
-                    MULManager.processMULFile(file, frame);
-=======
-                LOGGER.info("Printing file: {}", filePath);
                 Runnable printMul = () -> {
                     var frame = new JFrame();
-                    UnitPrintManager.printMUL(frame, CConfig.getBooleanParam(CConfig.MISC_MUL_OPEN_BEHAVIOUR), file);
+                    MULManager.processMULFile(file, frame);
                     frame.dispose();
->>>>>>> b5ee1785
                 };
                 if (noStartup) {
                     printMul.run();
