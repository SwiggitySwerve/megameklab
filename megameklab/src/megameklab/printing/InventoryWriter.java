--- conflicted
+++ resolved
@@ -655,11 +655,7 @@
             }
             if (!quirksText.isEmpty()) {
                 lines += sheet.addMultilineTextElement(svgGroup, xPosition, lines * lineHeight, textWidth, lineHeight,
-<<<<<<< HEAD
-                        quirksText, fontSize * 0.9f, SVGConstants.SVG_START_VALUE, SVGConstants.SVG_NORMAL_VALUE, SVGConstants.SVG_ITALIC_VALUE);
-=======
                         quirksText, fontSize*0.9f, SVGConstants.SVG_START_VALUE, SVGConstants.SVG_NORMAL_VALUE, SVGConstants.SVG_ITALIC_VALUE);
->>>>>>> 5e6708fa
             }
             final double totalHeight = lines * lineHeight;
             svgGroup.setAttributeNS(null, SVGConstants.SVG_TRANSFORM_ATTRIBUTE,
