--- conflicted
+++ resolved
@@ -13,19 +13,15 @@
  */
 package megameklab.printing;
 
-import java.awt.geom.Point2D;
 import java.awt.geom.Rectangle2D;
 import java.awt.print.PageFormat;
 import java.io.File;
 import java.io.FileInputStream;
 import java.io.InputStream;
 import java.util.ArrayList;
-import java.util.Comparator;
 import java.util.List;
 import java.util.Objects;
 import java.util.Optional;
-import java.util.regex.Matcher;
-import java.util.regex.Pattern;
 
 import org.apache.batik.anim.dom.SVGDOMImplementation;
 import org.apache.batik.dom.util.SAXDocumentFactory;
@@ -34,7 +30,6 @@
 import org.w3c.dom.DOMImplementation;
 import org.w3c.dom.Document;
 import org.w3c.dom.Element;
-import org.w3c.dom.Node;
 import org.w3c.dom.NodeList;
 import org.w3c.dom.svg.SVGRectElement;
 
@@ -54,6 +49,7 @@
  */
 public class PrintMek extends PrintEntity {
     private static final MMLogger logger = MMLogger.create(PrintMek.class);
+    private static final int EXTEND_DAMAGE_LINETHROUGH_LENGTH = 2;
 
     /**
      * The current Mek being printed.
@@ -542,17 +538,20 @@
             addTextElement(canvas, x + fontSize / 2, viewY - 1, text, fontSize,
                     SVGConstants.SVG_START_VALUE, SVGConstants.SVG_NORMAL_VALUE);
         }
-
+        final double fontHeight = getFontHeight(fontSize);
         for (int slot = 0; slot < mek.getNumberOfCriticals(loc); slot++) {
             currY += lineHeight;
             if (slot == 6) {
                 currY += gap;
             }
-            addTextElement(canvas, viewX, currY, ((slot % 6) + 1) + ".", fontSize, SVGConstants.SVG_START_VALUE,
-                    SVGConstants.SVG_BOLD_VALUE);
             CriticalSlot crit = mek.getCritical(loc, slot);
             String weight = SVGConstants.SVG_BOLD_VALUE;
             String fill = FILL_BLACK;
+            if (crit != null && crit.isDamaged()) {
+                addLineThrough(canvas, viewX-EXTEND_DAMAGE_LINETHROUGH_LENGTH, currY-(fontHeight/4), (critX-viewX)+EXTEND_DAMAGE_LINETHROUGH_LENGTH);
+            }
+            addTextElement(canvas, viewX, currY, ((slot % 6) + 1) + ".", fontSize, SVGConstants.SVG_START_VALUE,
+                    SVGConstants.SVG_BOLD_VALUE);
             if ((null == crit)
                     || ((crit.getType() == CriticalSlot.TYPE_EQUIPMENT)
                             && (!crit.getMount().getType().isHittable()))) {
@@ -573,13 +572,13 @@
             } else if ((crit.getType() == CriticalSlot.TYPE_EQUIPMENT)
                     && (crit.getMount().getType() instanceof MiscType)
                     && (crit.getMount().getType().hasFlag(MiscType.F_MODULAR_ARMOR))) {
-                String critName = formatCritName(crit);
-<<<<<<< HEAD
-                addTextElement(canvas, critX, currY, critName, fontSize, SVGConstants.SVG_START_VALUE, style, fill, crit.isDamaged());
-=======
+                final String critName = formatCritName(crit);
+                final double textLength = getTextLength(critName, fontSize, weight);
+                if (crit.isDamaged()) {
+                    addLineThrough(canvas, critX, currY-(fontHeight/4), textLength+EXTEND_DAMAGE_LINETHROUGH_LENGTH);
+                }
                 addTextElement(canvas, critX, currY, critName, fontSize, SVGConstants.SVG_START_VALUE, weight, SVGConstants.SVG_NORMAL_VALUE, fill);
->>>>>>> ea04c1f7
-                x = critX + getTextLength(critName, fontSize);
+                x = critX + textLength;
                 double remainingW = viewX + viewWidth - x;
                 double spacing = remainingW / 6.0;
                 double radius = spacing * 0.25;
@@ -601,12 +600,12 @@
                     x += spacing;
                 }
             } else {
-                addTextElement(canvas, critX, currY, formatCritName(crit), fontSize,
-<<<<<<< HEAD
-                        SVGConstants.SVG_START_VALUE, style, fill, crit.isDamaged());
-=======
+                final String critName = formatCritName(crit);
+                if (crit.isDamaged()) {
+                    addLineThrough(canvas, critX, currY-(fontHeight/4), getTextLength(critName, fontSize, weight)+EXTEND_DAMAGE_LINETHROUGH_LENGTH);
+                }
+                addTextElement(canvas, critX, currY, critName, fontSize,
                         SVGConstants.SVG_START_VALUE, weight, SVGConstants.SVG_NORMAL_VALUE, fill);
->>>>>>> ea04c1f7
             }
             Mounted<?> m = null;
             if ((null != crit) && (crit.getType() == CriticalSlot.TYPE_EQUIPMENT)
