--- conflicted
+++ resolved
@@ -91,8 +91,8 @@
     public static final String FILL_BLACK = "#000000";
     public static final String FILL_GREY = "#3f3f3f";
     public static final String FILL_SHADOW = "#c7c7c7";
-    public static final String FILL_WHITE = "#ffffff";
-    public static final String FILL_RED = "#ff0000";
+    public static final String FILL_WHITE = "#ffffff";;
+    public static final String FILL_RED = "#cc0000";
     /** Scale factor for record sheets with reference tables */
     public static final double TABLE_RATIO = 0.8;
 
@@ -669,6 +669,40 @@
     }
 
     /**
+     * Add a line through the text at the given coordinates. The line is drawn at the
+     * center of the text.
+     * 
+     * @param parent   The SVG element to add the line to.
+     * @param x        The X position of the line.
+     * @param y        The Y position of the line.
+     * @param width    The width of the line.
+     */
+    protected void addLineThrough(Element parent, double x, double y, double width) {
+        addLineThrough(parent, x, y, width, getDamageFillColor());
+    }
+
+    /**
+     * Add a line through the text at the given coordinates. The line is drawn at the
+     * center of the text.
+     * 
+     * @param parent   The SVG element to add the line to.
+     * @param x        The X position of the line.
+     * @param y        The Y position of the line.
+     * @param width    The width of the line.
+     * @param color    The color of the line.
+     */
+    protected void addLineThrough(Element parent, double x, double y, double width, String color) {
+        Element line = getSVGDocument().createElementNS(svgNS, SVGConstants.SVG_LINE_TAG);
+        line.setAttributeNS(null, SVGConstants.SVG_X1_ATTRIBUTE, String.valueOf(x));
+        line.setAttributeNS(null, SVGConstants.SVG_Y1_ATTRIBUTE, String.valueOf(y));
+        line.setAttributeNS(null, SVGConstants.SVG_X2_ATTRIBUTE, String.valueOf(x + width));
+        line.setAttributeNS(null, SVGConstants.SVG_Y2_ATTRIBUTE, String.valueOf(y));
+        line.setAttributeNS(null, SVGConstants.SVG_STROKE_ATTRIBUTE, color);
+        line.setAttributeNS(null, SVGConstants.SVG_STROKE_WIDTH_ATTRIBUTE, "1px");
+        parent.appendChild(line);
+    }
+
+    /**
      * Convenience method for creating a new SVG Text element and adding it to the
      * parent. The width
      * of the text is returned, to aid in layout.
@@ -689,26 +723,6 @@
         return addTextElement(parent, x, y, text, fontSize, anchor, weight, SVGConstants.SVG_NORMAL_VALUE, FILL_BLACK);
     }
 
-    /**
-     * Convenience method for creating a new SVG Text element and adding it to the
-     * parent. The width
-     * of the text is returned, to aid in layout.
-     *
-     * @param parent   The SVG element to add the text element to.
-     * @param x        The X position of the new element.
-     * @param y        The Y position of the new element.
-     * @param text     The text to display.
-     * @param fontSize Font size of the text.
-     * @param anchor   Set the Text elements text-anchor. Should be either start,
-     *                 middle, or end.
-     * @param weight   The font weight, either normal or bold.
-     *
-     * @return The width of the text in the current font size
-     */
-    protected double addTextElement(Element parent, double x, double y, String text,
-            float fontSize, String anchor, String weight, String fill) {
-        return addTextElement(parent, x, y, text, fontSize, anchor, weight, FILL_BLACK, false);
-    }
     /**
      * Convenience method for creating a new SVG Text element and adding it to the
      * parent. The
@@ -724,16 +738,11 @@
      * @param weight   The font weight, either normal or bold.
      * @param fontStyle The font style, either normal or italic.
      * @param fill     The fill color for the text (e.g. foreground color)
-     * @param strikethrough Whether to add a strikethrough line to the text
      *
      * @return The width of the added text element
      */
     protected double addTextElement(Element parent, double x, double y, String text,
-<<<<<<< HEAD
-            float fontSize, String anchor, String weight, String fill, boolean needsStrikethrough) {
-=======
             float fontSize, String anchor, String weight, String fontStyle, String fill) {
->>>>>>> ea04c1f7
         Element newText = getSVGDocument().createElementNS(svgNS, SVGConstants.SVG_TEXT_TAG);
         newText.setTextContent(text);
         newText.setAttributeNS(null, SVGConstants.SVG_X_ATTRIBUTE, String.valueOf(x));
@@ -744,14 +753,8 @@
         newText.setAttributeNS(null, SVGConstants.SVG_FONT_STYLE_ATTRIBUTE, fontStyle);
         newText.setAttributeNS(null, SVGConstants.SVG_TEXT_ANCHOR_ATTRIBUTE, anchor);
         newText.setAttributeNS(null, SVGConstants.SVG_FILL_ATTRIBUTE, fill);
-        if (needsStrikethrough) {
-            final String style = "text-decoration: line-through;";
-            newText.setAttributeNS(null, SVGConstants.SVG_STYLE_ATTRIBUTE, style);
-        }
         parent.appendChild(newText);
-
-        return weight.equals(SVGConstants.SVG_BOLD_VALUE) ? getBoldTextLength(text, fontSize)
-                : getTextLength(text, fontSize);
+        return getTextLength(text, fontSize, weight, fontStyle);
     }
 
     /**
@@ -801,7 +804,7 @@
         newText.setAttributeNS(null, SVGConstants.SVG_FONT_WEIGHT_ATTRIBUTE, weight);
         newText.setAttributeNS(null, SVGConstants.SVG_TEXT_ANCHOR_ATTRIBUTE, anchor);
         newText.setAttributeNS(null, SVGConstants.SVG_FILL_ATTRIBUTE, fill);
-        if (getTextLength(text, fontSize) > width) {
+        if (getTextLength(text, fontSize, weight) > width) {
             newText.setAttributeNS(null, SVGConstants.SVG_TEXT_LENGTH_ATTRIBUTE, String.valueOf(width));
             newText.setAttributeNS(null, SVGConstants.SVG_LENGTH_ADJUST_ATTRIBUTE,
                     SVGConstants.SVG_SPACING_AND_GLYPHS_VALUE);
@@ -834,7 +837,7 @@
     protected int addMultilineTextElement(Element canvas, double x, double y, double width, double lineHeight,
             String text, float fontSize, String anchor, String weight) {
         return addMultilineTextElement(canvas, x, y, width, lineHeight,
-                text, fontSize, anchor, weight, SVGConstants.SVG_NORMAL_VALUE, FILL_BLACK, ' ');
+                text, fontSize, anchor, weight, SVGConstants.SVG_NORMAL_VALUE, false, FILL_BLACK, ' ');
     }
 
     /**
@@ -863,10 +866,10 @@
     protected int addMultilineTextElement(Element canvas, double x, double y, double width, double lineHeight,
             String text, float fontSize, String anchor, String weight, String fontStyle) {
         return addMultilineTextElement(canvas, x, y, width, lineHeight,
-                text, fontSize, anchor, weight, fontStyle, FILL_BLACK, ' ');
-    }
-
-        /**
+                text, fontSize, anchor, weight, fontStyle, false, FILL_BLACK, ' ');
+    }
+
+    /**
      * Adds a text element to a region with limited width. If there are multiple
      * lines, the text
      * will be split over multiple lines, broken on the provided character. The line
@@ -892,10 +895,9 @@
      * @return The number of lines of text added
      */
     protected int addMultilineTextElement(Element canvas, double x, double y, double width, double lineHeight,
-<<<<<<< HEAD
-            String text, float fontSize, String anchor, String weight, String fill, char delimiter) {
+            String text, float fontSize, String anchor, String weight, String fontStyle, String fill,char delimiter) {
         return addMultilineTextElement(canvas, x, y, width, lineHeight,
-                text, fontSize, anchor, weight, fill, delimiter, false);
+                text, fontSize, anchor, weight, fontStyle, false, fill, delimiter);
     }
 
     /**
@@ -917,17 +919,15 @@
      * @param fontSize   The font-size attribute
      * @param anchor     The text-anchor attribute
      * @param weight     The font-weight attribute
+     * @param fontStyle The font style, e.g., normal or italic.
+     * @param linethrough Whether to add a strikethrough line to the text
      * @param fill       The fill color for the text (e.g. foreground color)
      * @param delimiter  The character to use as an acceptable line ending
-     * @param strikethrough Whether to add a strikethrough line to the text
      *
      * @return The number of lines of text added
      */
     protected int addMultilineTextElement(Element canvas, double x, double y, double width, double lineHeight,
-            String text, float fontSize, String anchor, String weight, String fill, char delimiter, boolean strikethrough) {
-=======
-            String text, float fontSize, String anchor, String weight, String fontStyle, String fill, char delimiter) {
->>>>>>> ea04c1f7
+            String text, float fontSize, String anchor, String weight, String fontStyle, boolean linethrough, String fill,char delimiter) {
         int lines = 0;
         // The index of the character after the most recent delimiter found. Everything
         // in text
@@ -935,25 +935,12 @@
         int pos = 0;
         while (!text.isBlank()) {
             // If the remaining text fits, add a line and exit.
-<<<<<<< HEAD
-            if (getTextLength(text, fontSize) <= width) {
-                addTextElement(canvas, x, y, text, fontSize, anchor, weight, fill, strikethrough);
-=======
-            double textLength;
-            if ((fontStyle == SVGConstants.SVG_ITALIC_VALUE) && (weight == SVGConstants.SVG_BOLD_VALUE)) {
-                textLength = getBoldItalicTextLength(text, fontSize);
-            } else
-            if (weight == SVGConstants.SVG_BOLD_VALUE) {
-                textLength = getBoldTextLength(text, fontSize);
-            } else
-            if (fontStyle == SVGConstants.SVG_ITALIC_VALUE) {
-                textLength = getItalicTextLength(text, fontSize);
-            } else {
-                textLength = getTextLength(text, fontSize);
-            }
+            double textLength = getTextLength(text, fontSize, weight, fontStyle);
             if (textLength <= width) {
                 addTextElement(canvas, x, y, text, fontSize, anchor, weight, fontStyle, fill);
->>>>>>> ea04c1f7
+                if (linethrough) {
+                    addLineThrough(canvas, x, y-(getFontHeight(fontSize)/2), textLength);
+                }
                 lines++;
                 return lines;
             }
@@ -962,11 +949,10 @@
             int index = text.substring(pos).indexOf(delimiter);
             // If the delimiter doesn't exist in the text, add it as is.
             if ((index < 0) && (pos == 0)) {
-<<<<<<< HEAD
-                addTextElement(canvas, x, y, text, fontSize, anchor, weight, fill, strikethrough);
-=======
                 addTextElement(canvas, x, y, text, fontSize, anchor, weight, fontStyle, fill);
->>>>>>> ea04c1f7
+                if (linethrough) {
+                    addLineThrough(canvas, x, y-(getFontHeight(fontSize)/2), textLength);
+                }
                 lines++;
                 return lines;
             }
@@ -974,25 +960,14 @@
             // the previous
             // delimiter that was found, add the text up to pos.
             final String subText = text.substring(0, pos + index);
-            if ((fontStyle == SVGConstants.SVG_ITALIC_VALUE) && (weight == SVGConstants.SVG_BOLD_VALUE)) {
-                textLength = getBoldItalicTextLength(subText, fontSize);
-            } else
-            if (weight == SVGConstants.SVG_BOLD_VALUE) {
-                textLength = getBoldTextLength(subText, fontSize);
-            } else
-            if (fontStyle == SVGConstants.SVG_ITALIC_VALUE) {
-                textLength = getItalicTextLength(subText, fontSize);
-            } else {
-                textLength = getTextLength(subText, fontSize);
-            }
+            textLength = getTextLength(subText, fontSize, weight, fontStyle);
             if ((index < 0)
                     || ((textLength > width)
                             && (pos > 0))) {
-<<<<<<< HEAD
-                addTextElement(canvas, x, y, text.substring(0, pos), fontSize, anchor, weight, fill, strikethrough);
-=======
                 addTextElement(canvas, x, y, text.substring(0, pos), fontSize, anchor, weight, fontStyle, fill);
->>>>>>> ea04c1f7
+                if (linethrough) {
+                    addLineThrough(canvas, x, y+(getFontHeight(fontSize)/2), textLength);
+                }
                 lines++;
                 y += lineHeight;
                 text = text.substring(pos);
@@ -1136,11 +1111,22 @@
      */
     public float getFontHeight(float fontSize) {
         Font f = getNormalFont(fontSize);
-        FontMetrics fm = svgGenerator.getFontMetrics(f);
+        return getFontHeight(fontSize, f);
+    }
+
+    /**
+     * Determines the vertical space taken up by a line of text.
+     *
+     * @param fontSize Value of CSS font-size attribute
+     * @param font     The font to use for the text
+     * @return The height of the bounding box of a text element
+     */
+    protected float getFontHeight(float fontSize, Font font) {
+        FontMetrics fm = svgGenerator.getFontMetrics(font);
         return fm.getHeight();
     }
 
-    public double getTextLength(String text, float fontSize) {
+    public double getNormalTextLength(String text, float fontSize) {
         Font font = getNormalFont(fontSize);
         return font.getStringBounds(text, svgGenerator.getFontRenderContext()).getWidth();
     }
@@ -1158,6 +1144,30 @@
     public double getBoldItalicTextLength(String text, float fontSize) {
         Font font = getBoldItalicFont(fontSize);
         return font.getStringBounds(text, svgGenerator.getFontRenderContext()).getWidth();
+    }
+    
+    public double getTextLength(String text, float fontSize) {
+        return getTextLength(text, fontSize, SVGConstants.SVG_NORMAL_VALUE, SVGConstants.SVG_NORMAL_VALUE);
+    }
+
+    public double getTextLength(String text, float fontSize, String weight) {
+        return getTextLength(text, fontSize, weight, SVGConstants.SVG_NORMAL_VALUE);
+    }
+
+    public double getTextLength(String text, float fontSize, String weight, String fontStyle) {
+        double textLength;
+        if ((fontStyle.equals(SVGConstants.SVG_ITALIC_VALUE)) && (weight.equals(SVGConstants.SVG_BOLD_VALUE))) {
+            textLength = getBoldItalicTextLength(text, fontSize);
+        } else
+        if (weight.equals(SVGConstants.SVG_BOLD_VALUE)) {
+            textLength = getBoldTextLength(text, fontSize);
+        } else
+        if (fontStyle.equals(SVGConstants.SVG_ITALIC_VALUE)) {
+            textLength = getItalicTextLength(text, fontSize);
+        } else {
+            textLength = getNormalTextLength(text, fontSize);
+        }
+        return textLength;
     }
 
     public static Rectangle2D getRectBBox(SVGRectElement rect) {
@@ -1294,6 +1304,9 @@
         }
     }
 
+    /**
+     * @return The color to use for the damage fill
+     */
     protected String getDamageFillColor() {
         return options.getDamageColor();
     }
