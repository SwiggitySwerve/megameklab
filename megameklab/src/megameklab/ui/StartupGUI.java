--- conflicted
+++ resolved
@@ -52,12 +52,9 @@
 public class StartupGUI extends SkinnedJPanel implements MenuBarOwner {
     JFrame frame;
     MenuBar mmlMenuBar;
-<<<<<<< HEAD
     JLabel splash;
     private double lastDpiScaleFactor;
-=======
     private static volatile StartupGUI instance = null;
->>>>>>> ea04c1f7
 
     /** A map of resolution widths to file names for the startup screen */
     private final TreeMap<Integer, String> startupScreenImages = new TreeMap<>();
