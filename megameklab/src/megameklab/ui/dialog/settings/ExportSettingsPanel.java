/*
 * Copyright (c) 2022 - The MegaMek Team. All Rights Reserved.
 *
 * This file is part of MegaMekLab.
 *
 * MegaMek is free software: you can redistribute it and/or modify
 * it under the terms of the GNU General Public License as published by
 * the Free Software Foundation, either version 3 of the License, or
 * (at your option) any later version.
 *
 * MegaMek is distributed in the hope that it will be useful,
 * but WITHOUT ANY WARRANTY; without even the implied warranty of
 * MERCHANTABILITY or FITNESS FOR A PARTICULAR PURPOSE. See the
 * GNU General Public License for more details.
 *
 * You should have received a copy of the GNU General Public License
 * along with MegaMek. If not, see <http://www.gnu.org/licenses/>.
 */
package megameklab.ui.dialog.settings;

import megamek.client.ui.baseComponents.MMComboBox;
import megamek.common.enums.WeaponSortOrder;
import megameklab.printing.MekChassisArrangement;
import megameklab.printing.PaperSize;
<<<<<<< HEAD
import megameklab.printing.PrintEntity;
=======
import megamek.common.enums.WeaponSortOrder;
>>>>>>> ea04c1f7
import megameklab.ui.util.IntRangeTextField;
import megameklab.ui.util.SpringUtilities;
import megameklab.util.CConfig;
import megameklab.util.RSScale;
import megameklab.util.UnitUtil;

import javax.swing.*;
import javax.swing.border.EmptyBorder;
import java.awt.*;
import java.util.HashMap;
import java.util.Map;
import java.util.Objects;
import java.util.ResourceBundle;

/**
 * A panel allowing to change MML's export (record sheet and clipboard) preferences
 */
class ExportSettingsPanel extends JPanel {

    private final JComboBox<String> cbPaper = new JComboBox<>();
    private final JCheckBox chkColor = new JCheckBox();
    private final JComboBox<String> cbFont = new JComboBox<>();
    private final JTextArea txtFontDisplay = new JTextArea();
    private final JCheckBox chkProgressBar = new JCheckBox();
    private final JCheckBox chkShowReferenceTables = new JCheckBox();
    private final JCheckBox chkShowCondensedTables = new JCheckBox();
    private final JCheckBox chkShowQuirks = new JCheckBox();
    private final JCheckBox chkShowPilotData = new JCheckBox();
    private final JCheckBox chkShowForceData = new JCheckBox();
    private final JCheckBox chkShowDamage = new JCheckBox();
    private final JButton btnDamageColor = new JButton();
    private final JCheckBox chkShowEraIcon = new JCheckBox();
    private final JCheckBox chkShowRole = new JCheckBox();
    private final JCheckBox chkHeatProfile = new JCheckBox();
    private final JCheckBox chkTacOpsHeat = new JCheckBox();
    private final JComboBox<String> cbRSScale = new JComboBox<>();
    private final IntRangeTextField txtScale = new IntRangeTextField(3);
    private final MMComboBox<MekChassisArrangement> mekChassis =
            new MMComboBox<>("Mek Names", MekChassisArrangement.values());
    private final JCheckBox chkRowShading = new JCheckBox();
    private final JCheckBox chkAlternateArmorGrouping = new JCheckBox();
    private final JCheckBox chkFrameless = new JCheckBox();
    private final JCheckBox chkBoldType = new JCheckBox();
    private MMComboBox<WeaponSortOrder> comboDefaultWeaponSortOrder;

    ExportSettingsPanel() {
        ResourceBundle resourceMap = ResourceBundle.getBundle("megameklab.resources.Dialogs");

        for (PaperSize paper : PaperSize.values()) {
            cbPaper.addItem(paper.displayName);
        }
        String paper = CConfig.getParam(CConfig.RS_PAPER_SIZE, PaperSize.US_LETTER.name());
        try {
            cbPaper.setSelectedItem(PaperSize.valueOf(paper).displayName);
        } catch (Exception ex) {
            cbPaper.setSelectedItem(PaperSize.US_LETTER.displayName);
        }
        cbPaper.setToolTipText(resourceMap.getString("ConfigurationDialog.cbPaper.tooltip"));
        JPanel paperPanel = new JPanel(new FlowLayout(FlowLayout.LEFT, 0, 0));
        paperPanel.add(new JLabel(resourceMap.getString("ConfigurationDialog.cbPaper.text")));
        paperPanel.add(Box.createHorizontalStrut(25));
        paperPanel.add(cbPaper);

        for (String family : GraphicsEnvironment.getLocalGraphicsEnvironment().getAvailableFontFamilyNames()) {
            cbFont.addItem(family);
        }
        cbFont.setSelectedItem(UnitUtil.deriveFont(8).getFamily());
        cbFont.setToolTipText(resourceMap.getString("ConfigurationDialog.cbFont.tooltip"));
        cbFont.addActionListener(ev -> updateFont());

        txtFontDisplay.setEditable(false);
        txtFontDisplay.setText(resourceMap.getString("ConfigurationDialog.txtFontDisplay.text"));
        updateFont();

        JPanel fontPanel = new JPanel(new FlowLayout(FlowLayout.LEFT, 0, 0));
        fontPanel.add(new JLabel(resourceMap.getString("ConfigurationDialog.cbFont.text")));
        fontPanel.add(Box.createHorizontalStrut(25));
        fontPanel.add(cbFont);
        fontPanel.add(Box.createHorizontalStrut(25));
        fontPanel.add(txtFontDisplay);

<<<<<<< HEAD
        
=======
>>>>>>> ea04c1f7
        JLabel defaultSortOrderLabel = new JLabel(resourceMap.getString("ConfigurationDialog.weaponsOrder.text"));
        String toolTip = resourceMap.getString("ConfigurationDialog.weaponsOrder.tooltip");
        defaultSortOrderLabel.setToolTipText(toolTip);

        final DefaultComboBoxModel<WeaponSortOrder> defaultWeaponSortOrderModel = new DefaultComboBoxModel<>(
                WeaponSortOrder.values());
        defaultWeaponSortOrderModel.removeElement(WeaponSortOrder.CUSTOM); // Custom makes no sense as a default
        comboDefaultWeaponSortOrder = new MMComboBox<>("comboDefaultWeaponSortOrder", defaultWeaponSortOrderModel);
        comboDefaultWeaponSortOrder.setToolTipText(toolTip);
        comboDefaultWeaponSortOrder.setSelectedItem(CConfig.getEnumParam(CConfig.RS_WEAPONS_ORDER, WeaponSortOrder.class, WeaponSortOrder.DEFAULT));

        JPanel weaponSortOrderPanel = new JPanel(new FlowLayout(FlowLayout.LEFT, 0, 0));
        weaponSortOrderPanel.add(defaultSortOrderLabel);
        weaponSortOrderPanel.add(Box.createHorizontalStrut(25));
        weaponSortOrderPanel.add(comboDefaultWeaponSortOrder);

        chkProgressBar.setText(resourceMap.getString("ConfigurationDialog.chkProgressBar.text"));
        chkProgressBar.setToolTipText(resourceMap.getString("ConfigurationDialog.chkProgressBar.tooltip"));
        chkProgressBar.setSelected(CConfig.getBooleanParam(CConfig.RS_PROGRESS_BAR));

        chkColor.setText(resourceMap.getString("ConfigurationDialog.chkColor.text"));
        chkColor.setToolTipText(resourceMap.getString("ConfigurationDialog.chkColor.tooltip"));
        chkColor.setSelected(CConfig.getBooleanParam(CConfig.RS_COLOR));

        chkAlternateArmorGrouping.setText(resourceMap.getString("ConfigurationDialog.chkAlternateArmorGrouping.text"));
        chkAlternateArmorGrouping.setToolTipText(resourceMap.getString("ConfigurationDialog.chkAlternateArmorGrouping.tooltip"));
        chkAlternateArmorGrouping.setSelected(CConfig.getBooleanParam(CConfig.RS_ARMOR_GROUPING));

        chkFrameless.setText(resourceMap.getString("ConfigurationDialog.chkFrameless.text"));
        chkFrameless.setToolTipText(resourceMap.getString("ConfigurationDialog.chkFrameless.tooltip"));
        chkFrameless.setSelected(CConfig.getBooleanParam(CConfig.RS_FRAMELESS));

        chkBoldType.setText(resourceMap.getString("ConfigurationDialog.chkBoldType.text"));
        chkBoldType.setToolTipText(resourceMap.getString("ConfigurationDialog.chkBoldType.tooltip"));
        chkBoldType.setSelected(CConfig.getBooleanParam(CConfig.RS_BOLD_TYPE));

        chkRowShading.setText(resourceMap.getString("ConfigurationDialog.chkRowShading.text"));
        chkRowShading.setToolTipText(resourceMap.getString("ConfigurationDialog.chkRowShading.tooltip"));
        chkRowShading.setSelected(CConfig.getBooleanParam(CConfig.RS_ROW_SHADING));

        chkShowReferenceTables.setText(resourceMap.getString("ConfigurationDialog.chkShowReferenceTables.text"));
        chkShowReferenceTables.setToolTipText(resourceMap.getString("ConfigurationDialog.chkShowReferenceTables.tooltip"));
        chkShowReferenceTables.setSelected(CConfig.getBooleanParam(CConfig.RS_REFERENCE));

        chkShowCondensedTables.setText(resourceMap.getString("ConfigurationDialog.chkShowCondensedTables.text"));
        chkShowCondensedTables.setToolTipText(resourceMap.getString("ConfigurationDialog.chkShowCondensedTables.tooltip"));
        chkShowCondensedTables.setSelected(CConfig.getBooleanParam(CConfig.RS_CONDENSED_REFERENCE));

        chkShowQuirks.setText(resourceMap.getString("ConfigurationDialog.chkShowQuirks.text"));
        chkShowQuirks.setToolTipText(resourceMap.getString("ConfigurationDialog.chkShowQuirks.tooltip"));
        chkShowQuirks.setSelected(CConfig.getBooleanParam(CConfig.RS_SHOW_QUIRKS));

        chkShowPilotData.setText(resourceMap.getString("ConfigurationDialog.chkShowPilotData.text"));
        chkShowPilotData.setToolTipText(resourceMap.getString("ConfigurationDialog.chkShowPilotData.tooltip"));
        chkShowPilotData.setSelected(CConfig.getBooleanParam(CConfig.RS_SHOW_PILOT_DATA));

        chkShowForceData.setText(resourceMap.getString("ConfigurationDialog.chkShowForceData.text"));
        chkShowForceData.setToolTipText(resourceMap.getString("ConfigurationDialog.chkShowForceData.tooltip"));
        chkShowForceData.setSelected(CConfig.getBooleanParam(CConfig.RS_SHOW_C3BV));

        chkShowDamage.setText(resourceMap.getString("ConfigurationDialog.chkShowDamage.text"));
        chkShowDamage.setToolTipText(resourceMap.getString("ConfigurationDialog.chkShowDamage.tooltip"));
        chkShowDamage.setSelected(CConfig.getBooleanParam(CConfig.RS_DAMAGE));

        btnDamageColor.setText(resourceMap.getString("ConfigurationDialog.btnDamageColor.text"));
        btnDamageColor.setToolTipText(resourceMap.getString("ConfigurationDialog.btnDamageColor.tooltip"));
        Color initial = Color.decode(CConfig.getParam(CConfig.RS_DAMAGE_COLOR, PrintEntity.FILL_RED));
        btnDamageColor.setBackground(initial);
        btnDamageColor.addActionListener(ev -> {
            Color chosen = JColorChooser.showDialog(
                ExportSettingsPanel.this,
                resourceMap.getString("ConfigurationDialog.btnDamageColor.text"),
                btnDamageColor.getBackground());
            if (chosen != null) {
                btnDamageColor.setBackground(chosen);
            }
        });

        chkShowEraIcon.setText(resourceMap.getString("ConfigurationDialog.chkShowEraIcon.text"));
        chkShowEraIcon.setToolTipText(resourceMap.getString("ConfigurationDialog.chkShowEraIcon.tooltip"));
        chkShowEraIcon.setSelected(CConfig.getBooleanParam(CConfig.RS_SHOW_ERA));

        chkShowRole.setText(resourceMap.getString("ConfigurationDialog.chkShowRole.text"));
        chkShowRole.setToolTipText(resourceMap.getString("ConfigurationDialog.chkShowRole.tooltip"));
        chkShowRole.setSelected(CConfig.getBooleanParam(CConfig.RS_SHOW_ROLE));

        chkHeatProfile.setText(resourceMap.getString("ConfigurationDialog.chkHeatProfile.text"));
        chkHeatProfile.setToolTipText(resourceMap.getString("ConfigurationDialog.chkHeatProfile.tooltip"));
        chkHeatProfile.setSelected(CConfig.getBooleanParam(CConfig.RS_HEAT_PROFILE));

        chkTacOpsHeat.setText(resourceMap.getString("ConfigurationDialog.chkTacOpsHeat.text"));
        chkTacOpsHeat.setToolTipText(resourceMap.getString("ConfigurationDialog.chkTacOpsHeat.tooltip"));
        chkTacOpsHeat.setSelected(CConfig.getBooleanParam(CConfig.RS_TAC_OPS_HEAT));


        mekChassis.setRenderer(mekNameArrangementRenderer);
        mekChassis.setSelectedItem(CConfig.getMekNameArrangement());
        mekChassis.setToolTipText(resourceMap.getString("ConfigurationDialog.mekChassis.tooltip"));
        JLabel startUpLabel = new JLabel(resourceMap.getString("ConfigurationDialog.mekChassis.text"));
        startUpLabel.setToolTipText(resourceMap.getString("ConfigurationDialog.mekChassis.tooltip"));

        JPanel mekNameLine = new JPanel(new FlowLayout(FlowLayout.LEFT, 0, 0));
        mekNameLine.add(startUpLabel);
        mekNameLine.add(Box.createHorizontalStrut(5));
        mekNameLine.add(mekChassis);

        for (RSScale val : RSScale.values()) {
            cbRSScale.addItem(val.fullName);
        }
        cbRSScale.setSelectedIndex(CConfig.scaleUnits().ordinal());
        txtScale.setText(CConfig.getParam(CConfig.RS_SCALE_FACTOR));
        txtScale.setMaximum(100);
        txtScale.setMinimum(1);
        cbRSScale.setToolTipText(resourceMap.getString("ConfigurationDialog.cbRSScale.tooltip"));
        cbRSScale.addActionListener(ev -> {
            cbRSScale.setToolTipText(resourceMap.getString("ConfigurationDialog.txtScale.tooltip"));
            txtScale.setText("" + getDefaultScale());
        });

        JPanel scalePanel = new JPanel(new FlowLayout(FlowLayout.LEFT, 0, 0));
        scalePanel.add(new JLabel(resourceMap.getString("ConfigurationDialog.cbRSScale.label")));
        scalePanel.add(Box.createHorizontalStrut(25));
        scalePanel.add(txtScale);
        scalePanel.add(cbRSScale);

        JPanel damagePanel = new JPanel(new GridBagLayout());
        GridBagConstraints gbc = new GridBagConstraints();
        gbc.fill = GridBagConstraints.BOTH;
        gbc.gridx = 0;
        gbc.weightx = 0.8;
        damagePanel.add(chkShowDamage, gbc);
        gbc.gridx = 1;
        gbc.weightx = 0.2;
        damagePanel.add(btnDamageColor, gbc);

        JPanel gridPanel = new JPanel(new SpringLayout());
        JPanel innerGridPanel = new JPanel(new SpringLayout());
        gridPanel.add(chkProgressBar);
        gridPanel.add(paperPanel);
        gridPanel.add(fontPanel);
        gridPanel.add(weaponSortOrderPanel);
        gridPanel.add(new JLabel(resourceMap.getString("ConfigurationDialog.txtOptions.label")));
        innerGridPanel.add(chkColor);
        innerGridPanel.add(chkBoldType);
        innerGridPanel.add(chkRowShading);
        innerGridPanel.add(chkShowReferenceTables);
        innerGridPanel.add(chkShowCondensedTables);
        innerGridPanel.add(chkShowQuirks);
        innerGridPanel.add(chkShowPilotData);
        innerGridPanel.add(chkShowForceData);
        innerGridPanel.add(damagePanel);
        innerGridPanel.add(chkShowEraIcon);
        innerGridPanel.add(chkShowRole);
        innerGridPanel.add(chkHeatProfile);
        innerGridPanel.add(chkTacOpsHeat);
        innerGridPanel.add(chkAlternateArmorGrouping);
        innerGridPanel.add(chkFrameless);
        innerGridPanel.add(new JLabel("")); //filler
        gridPanel.add(innerGridPanel);
        gridPanel.add(mekNameLine);
        gridPanel.add(scalePanel);

<<<<<<< HEAD
        SpringUtilities.makeCompactGrid(innerGridPanel, 8, 2, 0, 0, 15, 6);
=======
        SpringUtilities.makeCompactGrid(innerGridPanel, 7, 2, 0, 0, 15, 6);
>>>>>>> ea04c1f7
        SpringUtilities.makeCompactGrid(gridPanel, 8, 1, 0, 0, 15, 6);
        gridPanel.setBorder(new EmptyBorder(20, 30, 20, 30));
        setLayout(new FlowLayout(FlowLayout.LEFT));
        add(gridPanel);
    }

    Map<String, String> getRecordSheetSettings() {
        Map<String, String> recordSheetSettings = new HashMap<>();
        recordSheetSettings.put(CConfig.RS_PAPER_SIZE, PaperSize.values()[cbPaper.getSelectedIndex()].toString());
        recordSheetSettings.put(CConfig.RS_FONT, (String) cbFont.getSelectedItem());
        recordSheetSettings.put(CConfig.RS_PROGRESS_BAR, String.valueOf(chkProgressBar.isSelected()));
        recordSheetSettings.put(CConfig.RS_COLOR, Boolean.toString(chkColor.isSelected()));
        recordSheetSettings.put(CConfig.RS_ROW_SHADING, Boolean.toString(chkRowShading.isSelected()));
        recordSheetSettings.put(CConfig.RS_REFERENCE, Boolean.toString(chkShowReferenceTables.isSelected()));
        recordSheetSettings.put(CConfig.RS_CONDENSED_REFERENCE, Boolean.toString(chkShowCondensedTables.isSelected()));
        recordSheetSettings.put(CConfig.RS_SHOW_QUIRKS, Boolean.toString(chkShowQuirks.isSelected()));
        recordSheetSettings.put(CConfig.RS_SHOW_PILOT_DATA, Boolean.toString(chkShowPilotData.isSelected()));
        recordSheetSettings.put(CConfig.RS_SHOW_C3BV, Boolean.toString(chkShowForceData.isSelected()));
        recordSheetSettings.put(CConfig.RS_DAMAGE, Boolean.toString(chkShowDamage.isSelected()));
        recordSheetSettings.put(CConfig.RS_DAMAGE_COLOR, String.format("#%06X", btnDamageColor.getBackground().getRGB() & 0xFFFFFF));
        recordSheetSettings.put(CConfig.RS_SHOW_ERA, Boolean.toString(chkShowEraIcon.isSelected()));
        recordSheetSettings.put(CConfig.RS_SHOW_ROLE, Boolean.toString(chkShowRole.isSelected()));
        recordSheetSettings.put(CConfig.RS_HEAT_PROFILE, Boolean.toString(chkHeatProfile.isSelected()));
        recordSheetSettings.put(CConfig.RS_TAC_OPS_HEAT, Boolean.toString(chkTacOpsHeat.isSelected()));
        recordSheetSettings.put(CConfig.RS_SCALE_UNITS, RSScale.values()[cbRSScale.getSelectedIndex()].toString());
        recordSheetSettings.put(CConfig.RS_SCALE_FACTOR, Integer.toString(txtScale.getIntVal(getDefaultScale())));
        recordSheetSettings.put(CConfig.RS_MEK_NAMES, Objects.requireNonNullElse(mekChassis.getSelectedItem(), MekChassisArrangement.CLAN_IS).name());
        recordSheetSettings.put(CConfig.RS_ARMOR_GROUPING, Boolean.toString(chkAlternateArmorGrouping.isSelected()));
        recordSheetSettings.put(CConfig.RS_FRAMELESS, Boolean.toString(chkFrameless.isSelected()));
        recordSheetSettings.put(CConfig.RS_BOLD_TYPE, Boolean.toString(chkBoldType.isSelected()));
        recordSheetSettings.put(CConfig.RS_WEAPONS_ORDER, comboDefaultWeaponSortOrder.getSelectedItem().name());
        return recordSheetSettings;
    }

    private void updateFont() {
        Font font = Font.decode((String) cbFont.getSelectedItem());
        txtFontDisplay.setFont(font);
    }

    private int getDefaultScale() {
        if (RSScale.INCHES.fullName.equals(cbRSScale.getSelectedItem())) {
            return 2;
        } else if (RSScale.CENTIMETERS.fullName.equals(cbRSScale.getSelectedItem())) {
            return 5;
        } else {
            return 1;
        }
    }

    DefaultListCellRenderer mekNameArrangementRenderer = new DefaultListCellRenderer() {
        @Override
        public Component getListCellRendererComponent(JList<?> list, Object value, int index, boolean isSelected, boolean cellHasFocus) {
            return super.getListCellRendererComponent(list, displayName(value), index, isSelected, cellHasFocus);
        }
    };

    private String displayName(Object value) {
        return (value instanceof MekChassisArrangement) ? ((MekChassisArrangement) value).getDisplayName() : "";
    }
}<|MERGE_RESOLUTION|>--- conflicted
+++ resolved
@@ -22,11 +22,7 @@
 import megamek.common.enums.WeaponSortOrder;
 import megameklab.printing.MekChassisArrangement;
 import megameklab.printing.PaperSize;
-<<<<<<< HEAD
 import megameklab.printing.PrintEntity;
-=======
-import megamek.common.enums.WeaponSortOrder;
->>>>>>> ea04c1f7
 import megameklab.ui.util.IntRangeTextField;
 import megameklab.ui.util.SpringUtilities;
 import megameklab.util.CConfig;
@@ -108,10 +104,6 @@
         fontPanel.add(Box.createHorizontalStrut(25));
         fontPanel.add(txtFontDisplay);
 
-<<<<<<< HEAD
-        
-=======
->>>>>>> ea04c1f7
         JLabel defaultSortOrderLabel = new JLabel(resourceMap.getString("ConfigurationDialog.weaponsOrder.text"));
         String toolTip = resourceMap.getString("ConfigurationDialog.weaponsOrder.tooltip");
         defaultSortOrderLabel.setToolTipText(toolTip);
@@ -274,11 +266,7 @@
         gridPanel.add(mekNameLine);
         gridPanel.add(scalePanel);
 
-<<<<<<< HEAD
         SpringUtilities.makeCompactGrid(innerGridPanel, 8, 2, 0, 0, 15, 6);
-=======
-        SpringUtilities.makeCompactGrid(innerGridPanel, 7, 2, 0, 0, 15, 6);
->>>>>>> ea04c1f7
         SpringUtilities.makeCompactGrid(gridPanel, 8, 1, 0, 0, 15, 6);
         gridPanel.setBorder(new EmptyBorder(20, 30, 20, 30));
         setLayout(new FlowLayout(FlowLayout.LEFT));
