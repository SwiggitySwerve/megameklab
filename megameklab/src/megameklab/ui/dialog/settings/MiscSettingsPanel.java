--- conflicted
+++ resolved
@@ -41,7 +41,6 @@
 import megameklab.ui.MMLStartUp;
 import megameklab.ui.util.SpringUtilities;
 import megameklab.util.CConfig;
-<<<<<<< HEAD
 import org.apache.logging.log4j.LogManager;
 
 import javax.swing.*;
@@ -51,8 +50,6 @@
 import java.net.MalformedURLException;
 import java.net.URL;
 import java.util.*;
-=======
->>>>>>> 0e49f3b0
 
 /**
  * A panel allowing to change MML's general preferences
@@ -157,12 +154,7 @@
                 ? MMLStartUp.SPLASH_SCREEN
                 : startUpMMComboBox.getSelectedItem();
         miscSettings.put(CConfig.MISC_STARTUP, startUp.name());
-<<<<<<< HEAD
         // User directory and gui scale are stored in MM's client settings, not in CConfig, therefore not added here
-=======
-        // The user directory is stored in MM's client settings, not in CConfig,
-        // therefore not added here
->>>>>>> 0e49f3b0
         return miscSettings;
     }
 
