--- conflicted
+++ resolved
@@ -18,16 +18,8 @@
  */
 package megameklab.ui.dialog.settings;
 
-<<<<<<< HEAD
 import megamek.client.ui.baseComponents.MMComboBox;
 import megameklab.ui.MMLStartUp;
-=======
-import megamek.MMConstants;
-import megamek.client.ui.Messages;
-import megamek.client.ui.swing.CommonSettingsDialog;
-import megamek.client.ui.swing.HelpDialog;
-import megamek.common.preference.PreferenceManager;
->>>>>>> cf71ca3a
 import megameklab.ui.util.SpringUtilities;
 import megameklab.util.CConfig;
 import org.apache.logging.log4j.LogManager;
@@ -53,13 +45,14 @@
     private final JCheckBox chkSkipSavePrompts = new JCheckBox();
     private final JTextField txtUserDir = new JTextField(20);
 
-<<<<<<< HEAD
     MiscSettingsPanel() {
         startUpMMComboBox.setRenderer(startUpRenderer);
         startUpMMComboBox.setSelectedItem(CConfig.getStartUpType());
         startUpMMComboBox.setToolTipText(resources.getString("ConfigurationDialog.startup.tooltip"));
         JLabel startUpLabel = new JLabel(resources.getString("ConfigurationDialog.startup.text"));
         startUpLabel.setToolTipText(resources.getString("ConfigurationDialog.startup.tooltip"));
+    MiscSettingsPanel(JFrame parent) {
+        ResourceBundle resourceMap = ResourceBundle.getBundle("megameklab.resources.Dialogs");
 
         JPanel startUpLine = new JPanel();
         startUpLine.add(startUpLabel);
@@ -67,10 +60,6 @@
 
         chkSummaryFormatTRO.setText(resources.getString("ConfigurationDialog.chkSummaryFormatTRO.text"));
         chkSummaryFormatTRO.setToolTipText(resources.getString("ConfigurationDialog.chkSummaryFormatTRO.tooltip"));
-=======
-    MiscSettingsPanel(JFrame parent) {
-        ResourceBundle resourceMap = ResourceBundle.getBundle("megameklab.resources.Dialogs");
-
         JLabel userDirLabel = new JLabel(resourceMap.getString("ConfigurationDialog.userDir.text"));
         userDirLabel.setToolTipText(resourceMap.getString("ConfigurationDialog.userDir.tooltip"));
         txtUserDir.setToolTipText(resourceMap.getString("ConfigurationDialog.userDir.tooltip"));
@@ -98,7 +87,6 @@
 
         chkSummaryFormatTRO.setText(resourceMap.getString("ConfigurationDialog.chkSummaryFormatTRO.text"));
         chkSummaryFormatTRO.setToolTipText(resourceMap.getString("ConfigurationDialog.chkSummaryFormatTRO.tooltip"));
->>>>>>> cf71ca3a
         chkSummaryFormatTRO.setSelected(CConfig.getBooleanParam(CConfig.MISC_SUMMARY_FORMAT_TRO));
 
         chkSkipSavePrompts.setText(resources.getString("ConfigurationDialog.chkSkipSavePrompts.text"));
@@ -106,11 +94,8 @@
         chkSkipSavePrompts.setSelected(CConfig.getBooleanParam(CConfig.MISC_SKIP_SAFETY_PROMPTS));
 
         JPanel gridPanel = new JPanel(new SpringLayout());
-<<<<<<< HEAD
         gridPanel.add(startUpLine);
-=======
         gridPanel.add(userDirLine);
->>>>>>> cf71ca3a
         gridPanel.add(chkSummaryFormatTRO);
         gridPanel.add(chkSkipSavePrompts);
 
@@ -131,7 +116,11 @@
         return miscSettings;
     }
 
-<<<<<<< HEAD
+    String getUserDir() {
+        return txtUserDir.getText();
+    }
+}
+
     DefaultListCellRenderer startUpRenderer = new DefaultListCellRenderer() {
         @Override
         public Component getListCellRendererComponent(JList<?> list, Object value, int index, boolean isSelected, boolean cellHasFocus) {
@@ -142,9 +131,4 @@
         }
     };
 
-=======
-    String getUserDir() {
-        return txtUserDir.getText();
-    }
->>>>>>> cf71ca3a
 }