/*
 * Copyright (c) 2010, 2022 - The MegaMek Team. All Rights Reserved.
 *
 * This file is part of MegaMekLab.
 *
 * MegaMek is free software: you can redistribute it and/or modify
 * it under the terms of the GNU General Public License as published by
 * the Free Software Foundation, either version 3 of the License, or
 * (at your option) any later version.
 *
 * MegaMek is distributed in the hope that it will be useful,
 * but WITHOUT ANY WARRANTY; without even the implied warranty of
 * MERCHANTABILITY or FITNESS FOR A PARTICULAR PURPOSE. See the
 * GNU General Public License for more details.
 *
 * You should have received a copy of the GNU General Public License
 * along with MegaMek. If not, see <http://www.gnu.org/licenses/>.
 */
package megameklab.ui.dialog;

import static java.util.stream.Collectors.toList;
import static megamek.client.ui.swing.ClientGUI.CG_FILEPATHMUL;

import java.awt.BorderLayout;
import java.awt.Container;
import java.awt.Dimension;
import java.awt.FlowLayout;
import java.awt.GridLayout;
import java.awt.LayoutManager;
import java.awt.event.ActionEvent;
import java.awt.event.KeyEvent;
import java.io.File;
import java.io.IOException;
import java.net.MalformedURLException;
import java.util.ArrayList;
import java.util.Arrays;
import java.util.List;
import java.util.stream.IntStream;
import javax.swing.*;
import javax.swing.border.EmptyBorder;
import javax.swing.border.TitledBorder;
import javax.swing.event.ListSelectionEvent;
import javax.swing.event.ListSelectionListener;
import javax.swing.filechooser.FileNameExtensionFilter;

import megamek.client.generator.RandomNameGenerator;
import megamek.client.ui.Messages;
import megamek.client.ui.baseComponents.MMButton;
import megamek.client.ui.swing.UnitLoadingDialog;
import megamek.common.BTObject;
import megamek.common.Configuration;
import megamek.common.Entity;
import megamek.common.EntityListFile;
import megamek.common.Game;
import megamek.common.MekFileParser;
import megamek.common.Player;
import megamek.common.util.C3Util;
import megamek.logging.MMLogger;
import megameklab.printing.PageBreak;
import megameklab.printing.RecordSheetOptions;
import megameklab.util.CConfig;
import megameklab.util.UnitPrintManager;
import megameklab.ui.generalUnit.RecordSheetPreviewPanel;
import org.apache.commons.io.FilenameUtils;
import org.apache.logging.log4j.util.Strings;

/**
 * Allows selecting multiple units and printing their record sheets.
 *
 * @author jtighe (torren@users.sourceforge.net)
 * @author Simon (Juliez)
 */
public class PrintQueueDialog extends AbstractMMLButtonDialog {
    private static final MMLogger logger = MMLogger.create(PrintQueueDialog.class);

    private final boolean printToPdf;
    private final JButton addFromFileButton  = new JButton("Add From File");
    private final JButton addFromCacheButton = new JButton("Add From Cache");
    private final JButton addPageBreakButton = new JButton("Add Page Break");
    private final JButton removeButton       = new JButton("Remove Selected");
    private final JButton saveButton         = new JButton("Save Unit List");

    private final JButton moveTopButton    = new JButton(icon("moveTop.png"));
    private final JButton moveUpButton     = new JButton(icon("moveUp.png"));
    private final JButton moveDownButton   = new JButton(icon("moveDown.png"));
    private final JButton moveBottomButton = new JButton(icon("moveBottom.png"));

    private final JCheckBox      oneUnitPerSheetCheck = new JCheckBox("Print each unit to a separate page");
    private final JCheckBox      showPilotDataCheck      = new JCheckBox("Print crew data if available");
    private final JCheckBox      adjustedBvCheck      = new JCheckBox("Print force-adjusted BV (C3 network)");
<<<<<<< HEAD
    private final JCheckBox      showDamageCheck      = new JCheckBox("Print damage");
=======
>>>>>>> ea04c1f7
    private final JFrame         parent;
    private final List<BTObject> units                = new ArrayList<>();
    private final JList<String>  queuedUnitList       = new JList<>();
    private final RecordSheetPreviewPanel recordSheetPanel = new RecordSheetPreviewPanel();

    private final boolean fromMul;

    private final String mulFileName;

    public PrintQueueDialog(JFrame parent, boolean printToPdf, List<? extends BTObject> units, boolean fromMul, String mulFileName) {
        super(parent,
              true,
              "PrintQueueDialog",
              printToPdf ? "PrintQueueDialog.windowNameExport.text" : "PrintQueueDialog.windowNamePrint.text");
        this.parent      = parent;
        this.printToPdf  = printToPdf;
        this.fromMul     = fromMul;
        this.mulFileName = mulFileName;
        initialize();
        if (units != null) {
            this.units.addAll(units);
            refresh();
        }
    }

    public PrintQueueDialog(JFrame parent, boolean printToPdf) {
        this(parent, printToPdf, null, false, "");
    }

    private static ImageIcon icon(String name) {
        var path = Configuration.widgetsDir().toPath().resolve(name);
        try {
            return new ImageIcon(path.toUri().toURL());
        } catch (MalformedURLException e) {
            return null;
        }
    }

    @Override
    protected Container createCenterPane() {
        addFromCacheButton.addActionListener(e -> selectFromCache());
        addFromCacheButton.setMnemonic(KeyEvent.VK_A);
        addFromFileButton.addActionListener(e -> selectFromFile());
        addFromFileButton.setMnemonic(KeyEvent.VK_F);
        addPageBreakButton.addActionListener(e -> pageBreak());
        addPageBreakButton.setMnemonic(KeyEvent.VK_P);
        removeButton.addActionListener(e -> removeSelectedUnits());
        removeButton.setEnabled(false);
        removeButton.setMnemonic(KeyEvent.VK_R);
        saveButton.addActionListener(e -> saveUnitList());
        saveButton.setMnemonic(KeyEvent.VK_S);

        moveTopButton.addActionListener(e -> moveTop());
        moveTopButton.setMnemonic(KeyEvent.VK_PAGE_UP);
        moveTopButton.setEnabled(false);
        moveBottomButton.addActionListener(e -> moveBottom());
        moveBottomButton.setMnemonic(KeyEvent.VK_PAGE_DOWN);
        moveBottomButton.setEnabled(false);
        moveUpButton.addActionListener(e -> moveUp());
        moveUpButton.setMnemonic(KeyEvent.VK_UP);
        moveUpButton.setEnabled(false);
        moveDownButton.addActionListener(e -> moveDown());
        moveDownButton.setMnemonic(KeyEvent.VK_DOWN);
        moveDownButton.setEnabled(false);

        oneUnitPerSheetCheck.setAlignmentX(JComponent.CENTER_ALIGNMENT);
        oneUnitPerSheetCheck.setToolTipText(
              "When unchecked, the record sheets for some unit types may be printed on the same page. " +
              "Note that the result may depend on whether reference tables are printed. This can be changed in the Settings.");
        oneUnitPerSheetCheck.addActionListener(e -> {
            recordSheetPanel.setOneUnitPerSheet(oneUnitPerSheetCheck.isSelected());
        });

        showPilotDataCheck.setAlignmentX(JComponent.CENTER_ALIGNMENT);
        showPilotDataCheck.setToolTipText("When checked, pilot data will be printed if available. BV will be adjusted for pilot skills.");
        showPilotDataCheck.addActionListener(e -> {
            recordSheetPanel.showPilotData(showPilotDataCheck.isSelected());
        });

        adjustedBvCheck.setAlignmentX(JComponent.CENTER_ALIGNMENT);
        adjustedBvCheck.setToolTipText("When checked, printed BV is adjusted for force modifiers (C3, TAG, etc.).");
        adjustedBvCheck.addActionListener(e -> {
            recordSheetPanel.includeC3inBV(adjustedBvCheck.isSelected());
        });
<<<<<<< HEAD

        showDamageCheck.setAlignmentX(JComponent.CENTER_ALIGNMENT);
        showDamageCheck.setToolTipText("When checked, damage will be shown on the Record Sheet.");
        showDamageCheck.addActionListener(e -> {
            recordSheetPanel.showDamage(showDamageCheck.isSelected());
        });
=======
>>>>>>> ea04c1f7

        queuedUnitList.setSelectionMode(ListSelectionModel.MULTIPLE_INTERVAL_SELECTION);
        queuedUnitList.addListSelectionListener(new OnSelectionChanged());
        queuedUnitList.setVisibleRowCount(15);

        JPanel buttonPanel = new FixedXYPanel(new GridLayout(5, 2));
        if (!fromMul) {
            saveButton.setEnabled(false);
        }
        buttonPanel.add(addFromCacheButton);
        buttonPanel.add(addFromFileButton);
        buttonPanel.add(addPageBreakButton);
        buttonPanel.add(removeButton);
        buttonPanel.add(saveButton);
        buttonPanel.setAlignmentY(JComponent.TOP_ALIGNMENT);

        JPanel moveButtonPanel = new FixedXYPanel(new GridLayout(4, 1));
        moveButtonPanel.add(moveTopButton);
        moveButtonPanel.add(moveUpButton);
        moveButtonPanel.add(moveDownButton);
        moveButtonPanel.add(moveBottomButton);
        moveButtonPanel.setAlignmentY(JComponent.TOP_ALIGNMENT);

        JScrollPane queuedUnitListScrollPane = new JScrollPane(queuedUnitList);
        queuedUnitListScrollPane.setAlignmentY(JComponent.TOP_ALIGNMENT);
        queuedUnitListScrollPane.setBorder(new TitledBorder("Selected Units:"));

        Box unitsPanel = Box.createHorizontalBox();
        unitsPanel.add(moveButtonPanel);
        unitsPanel.add(queuedUnitListScrollPane);

<<<<<<< HEAD
        JPanel checkboxPanel = new FixedXYPanel(new GridLayout(4, 1));
        checkboxPanel.add(oneUnitPerSheetCheck);
        oneUnitPerSheetCheck.setSelected(CConfig.getBooleanParam(CConfig.PQ_SINGLE_PRINT));
        checkboxPanel.add(showPilotDataCheck);
        showPilotDataCheck.setSelected(CConfig.getBooleanParam(CConfig.PQ_SHOW_PILOT_DATA));
        checkboxPanel.add(adjustedBvCheck);
        adjustedBvCheck.setSelected(CConfig.getBooleanParam(CConfig.PQ_ADJUSTED_BV));
        checkboxPanel.add(showDamageCheck);
        showDamageCheck.setSelected(CConfig.getBooleanParam(CConfig.PQ_DAMAGE));
=======
        JPanel checkboxPanel = new FixedXYPanel(new GridLayout(3, 1));
        checkboxPanel.add(oneUnitPerSheetCheck);
        oneUnitPerSheetCheck.setSelected(CConfig.getBooleanParam(CConfig.PQ_SINGLE_PRINT));
        checkboxPanel.add(showPilotDataCheck);
        showPilotDataCheck.setSelected(CConfig.getBooleanParam(CConfig.RS_SHOW_PILOT_DATA));
        checkboxPanel.add(adjustedBvCheck);
        adjustedBvCheck.setSelected(CConfig.getBooleanParam(CConfig.PQ_ADJUSTED_BV));
>>>>>>> ea04c1f7
        checkboxPanel.setAlignmentY(JComponent.TOP_ALIGNMENT);
        
        // Set RS settings from initial state of the checkboxes
        recordSheetPanel.setOneUnitPerSheet(oneUnitPerSheetCheck.isSelected());
        recordSheetPanel.showPilotData(showPilotDataCheck.isSelected());
        recordSheetPanel.includeC3inBV(adjustedBvCheck.isSelected());
<<<<<<< HEAD
        recordSheetPanel.showDamage(showDamageCheck.isSelected());
=======
>>>>>>> ea04c1f7

        Box buttonPanelWithCheckboxes = Box.createHorizontalBox();
        buttonPanelWithCheckboxes.add(buttonPanel);
        buttonPanelWithCheckboxes.add(Box.createHorizontalStrut(30));
        buttonPanelWithCheckboxes.add(checkboxPanel);
        buttonPanelWithCheckboxes.setAlignmentY(JComponent.TOP_ALIGNMENT);

        Box leftPanel = Box.createVerticalBox();
        leftPanel.add(unitsPanel);
        leftPanel.add(Box.createVerticalStrut(30));
        leftPanel.add(buttonPanelWithCheckboxes);

        JPanel recordSheetContainer = new JPanel(new BorderLayout());
        recordSheetContainer.add(recordSheetPanel, BorderLayout.CENTER);
        recordSheetContainer.setMinimumSize(new Dimension(400, 200));
        recordSheetContainer.setPreferredSize(new Dimension(600, 200));
        
        Box centerPanel = Box.createHorizontalBox();
        centerPanel.add(leftPanel);
        centerPanel.add(Box.createHorizontalStrut(15));
        centerPanel.add(recordSheetContainer);
        centerPanel.setBorder(new EmptyBorder(20, 20, 20, 20));

        return centerPanel;
    }

    @Override
    protected JPanel createButtonPanel() {
        JPanel panel = new JPanel(new FlowLayout(FlowLayout.RIGHT));
        var printButton = new MMButton("printButton",
              resources,
              printToPdf ? "PrintQueueDialog.Export.text" : "PrintQueueDialog.Print.text",
              printToPdf ? "PrintQueueDialog.Export.toolTipText" : "PrintQueueDialog.Print.toolTipText",
              this::okButtonActionPerformed);
        printButton.setMnemonic(KeyEvent.VK_P);
        panel.add(printButton);
        panel.add(new MMButton("cancelButton",
              resources,
              "PrintQueueDialog.Cancel.text",
              "PrintQueueDialog.Cancel.toolTipText",
              this::cancelActionPerformed));
        getRootPane().setDefaultButton(printButton);
        return panel;
    }

    private void refresh() {
        List<String> nameList = units.stream().map(unit -> {
            String title = String.format(" %s %s", unit.generalName(), unit.specificName());
            if (fromMul && unit instanceof Entity) {
                var crew = ((Entity) unit).getCrew();
                if (!crew.getName().startsWith(RandomNameGenerator.UNNAMED)) {
                    title += String.format("  {%s %d/%d}", crew.getName(), crew.getGunnery(), crew.getPiloting());
                }
            }
            return title;
        }).collect(toList());

        var replacementModel = new DefaultListModel<String>();
        replacementModel.addAll(nameList);
        queuedUnitList.setModel(replacementModel);

        saveButton.setEnabled(units.stream().anyMatch(unit -> unit instanceof Entity));
        recordSheetPanel.setEntities(units);
    }

    private void linkForce() {
        Game   g = new Game();
        Player p = new Player(1, "Nobody");
        for (Entity e : getEntities()) {
            if (e.getId() == -1) {
                e.setId(g.getNextEntityId());
            }
            e.setOwner(p);
            g.addEntity(e);
            C3Util.wireC3(g, e);
        }
    }

    private void unlinkForce() {
        int id = 1;
        for (Entity e : getEntities()) {
            e.setOwner(new Player(id++, "Nobody"));
        }
    }

    @Override
    protected void okButtonActionPerformed(ActionEvent evt) {
        RecordSheetOptions options = recordSheetPanel.getRecordSheetOptions();
        if (fromMul) {
            if (adjustedBvCheck.isSelected()) {
                linkForce();
            } else {
                unlinkForce();
            }
        }
        options.setC3inBV(adjustedBvCheck.isSelected());
        options.setPilotData(showPilotDataCheck.isSelected());
<<<<<<< HEAD
        options.setDamage(showDamageCheck.isSelected());
=======
        CConfig.setParam(CConfig.RS_SHOW_PILOT_DATA, String.valueOf(showPilotDataCheck.isSelected()));
        CConfig.setParam(CConfig.PQ_ADJUSTED_BV, String.valueOf(adjustedBvCheck.isSelected()));
>>>>>>> ea04c1f7
        CConfig.setParam(CConfig.PQ_SINGLE_PRINT, String.valueOf(oneUnitPerSheetCheck.isSelected()));
        CConfig.setParam(CConfig.PQ_SHOW_PILOT_DATA, String.valueOf(showPilotDataCheck.isSelected()));
        CConfig.setParam(CConfig.PQ_ADJUSTED_BV, String.valueOf(adjustedBvCheck.isSelected()));
        CConfig.setParam(CConfig.PQ_DAMAGE, String.valueOf(showDamageCheck.isSelected()));
        CConfig.saveConfig();

        if (printToPdf) {
            File exportFile;
            if (mulFileName.isBlank()) {
                exportFile = UnitPrintManager.getExportFile(parent);
            } else {
                exportFile = UnitPrintManager.getExportFile(parent,
                      FilenameUtils.removeExtension(mulFileName) + ".pdf");
            }
            if (exportFile != null) {
                UnitPrintManager.exportUnits(units, exportFile, oneUnitPerSheetCheck.isSelected(), options);
            } else {
                return;
            }
        } else {
<<<<<<< HEAD
            UnitPrintManager.printAllUnits(units, oneUnitPerSheetCheck.isSelected(), options);
=======
            if (!UnitPrintManager.printAllUnits(units, oneUnitPerSheetCheck.isSelected(), options)) {
                return;
            }
>>>>>>> ea04c1f7
        }
        super.okButtonActionPerformed(evt);
    }

    private void saveUnitList() {
        var entities = getEntities();
        if (entities.isEmpty()) {
            return;
        }

        // If the first entity has no game, we link them all to a game. This is needed for C3 links.
        boolean forcedLink = false;
        if (entities.get(0).getGame() == null) {
            forcedLink = true;
            linkForce();
        }
        try {
            var fileChooser = new JFileChooser(".");
            fileChooser.setDialogTitle(Messages.getString("ClientGUI.saveUnitListFileDialog.title"));
            var filter = new FileNameExtensionFilter(Messages.getString("ClientGUI.descriptionMULFiles"), CG_FILEPATHMUL);
            fileChooser.setFileFilter(filter);
            fileChooser.setSelectedFile(new File(Strings.isNotBlank(mulFileName) ?
                                                    mulFileName :
                                                    entities.get(0).getShortName() + " etc." + CG_FILEPATHMUL));

            if (!(fileChooser.showSaveDialog(parent) == JFileChooser.APPROVE_OPTION) ||
                fileChooser.getSelectedFile() == null) {
                return;
            }

            File file = fileChooser.getSelectedFile();
            if (!FilenameUtils.getExtension(file.getName()).equalsIgnoreCase(CG_FILEPATHMUL)) {
                file = new File(file + "." + CG_FILEPATHMUL);
            }

            try {
                EntityListFile.saveTo(file, entities);
            } catch (IOException e) {
                logger.errorDialog(e, "Failed to save units to file: {}", "Error", e.getMessage());
            }
        } finally {
            if (forcedLink) {
                unlinkForce();
            }
        }
    }

    private void pageBreak() {
        units.add(new PageBreak());
        refresh();
    }

    private void selectFromCache() {
        UnitLoadingDialog unitLoadingDialog = new UnitLoadingDialog(parent);
        unitLoadingDialog.setVisible(true);
        MegaMekLabUnitSelectorDialog viewer = new MegaMekLabUnitSelectorDialog(parent,
              unitLoadingDialog,
              dialog -> entitiesSelected(dialog.getChosenEntities()));
        var entities = viewer.getChosenEntities();
        viewer.dispose();

        entitiesSelected(entities);
    }

    /**
     * This is a callback function given to the Unit Selector Dialog to pass on selected units without closing the Unit
     * Selector.
     *
     * @param entities the chosen Units
     */
    private void entitiesSelected(List<Entity> entities) {
        for (var entity : entities) {
            if (entity != null) {
                units.add(entity);
            }
        }
        refresh();
    }

    private void selectFromFile() {
        String filePathName = System.getProperty("user.dir") + "/data/mekfiles/";

        JFileChooser f = new JFileChooser(filePathName);
        f.setLocation(parent.getLocation().x + 150, parent.getLocation().y + 100);
        f.setDialogTitle("Print Unit File");
        f.setMultiSelectionEnabled(true);

        FileNameExtensionFilter filter = new FileNameExtensionFilter("Unit Files", "blk", "mtf");
        f.setFileFilter(filter);
        int returnVal = f.showOpenDialog(parent);
        if ((returnVal != JFileChooser.APPROVE_OPTION) || (f.getSelectedFile() == null)) {
            return;
        }

        for (File entityFile : f.getSelectedFiles()) {
            try {
                Entity tempEntity = new MekFileParser(entityFile).getEntity();
                units.add(tempEntity);
            } catch (Exception ex) {
                logger.error("", ex);
            }
        }
        refresh();
    }

    private void removeSelectedUnits() {
        List<BTObject> newList = new ArrayList<>();
        for (int i = 0; i < units.size(); i++) {
            final int index = i;
            if (Arrays.stream(queuedUnitList.getSelectedIndices()).noneMatch(idx -> idx == index)) {
                newList.add(units.get(i));
            }
        }
        units.clear();
        units.addAll(newList);
        refresh();
    }

    private void moveTop() {
        List<BTObject> newListTop    = new ArrayList<>();
        List<BTObject> newListBottom = new ArrayList<>();
        boolean        state         = false;
        for (int i = 0; i < units.size(); i++) {
            if (i == topSelectedIndex()) {
                state = true;
            } else if (i > bottomSelectedIndex()) {
                state = false;
            }
            (state ? newListTop : newListBottom).add(units.get(i));
        }
        units.clear();
        units.addAll(newListTop);
        units.addAll(newListBottom);
        refresh();
        queuedUnitList.setSelectedIndices(IntStream.range(0, newListTop.size()).toArray());
    }

    private void moveBottom() {
        List<BTObject> newListBottom = new ArrayList<>();
        List<BTObject> newListTop    = new ArrayList<>();
        boolean        state         = false;
        for (int i = 0; i < units.size(); i++) {
            if (i == topSelectedIndex()) {
                state = true;
            } else if (i > bottomSelectedIndex()) {
                state = false;
            }
            (state ? newListBottom : newListTop).add(units.get(i));
        }
        units.clear();
        units.addAll(newListTop);
        units.addAll(newListBottom);
        refresh();
        queuedUnitList.setSelectedIndices(IntStream.range(newListTop.size(), newListTop.size() + newListBottom.size())
                                                .toArray());
    }

    private void moveUp() {
        var unit = units.remove(topSelectedIndex() - 1);
        units.add(bottomSelectedIndex(), unit);
        var indices = queuedUnitList.getSelectedIndices();
        refresh();
        queuedUnitList.setSelectedIndices(Arrays.stream(indices).map(i -> i - 1).toArray());
    }

    private void moveDown() {
        var unit = units.remove(bottomSelectedIndex() + 1);
        units.add(topSelectedIndex(), unit);
        var indices = queuedUnitList.getSelectedIndices();
        refresh();
        queuedUnitList.setSelectedIndices(Arrays.stream(indices).map(i -> i + 1).toArray());
    }

    private int topSelectedIndex() {
        return queuedUnitList.getSelectedIndex();
    }

    private int bottomSelectedIndex() {
        var indices = queuedUnitList.getSelectedIndices();
        return indices[indices.length - 1];
    }

    /**
     * Gets all the Entities currently queued (i.e., with page breaks removed).
     */
    private ArrayList<Entity> getEntities() {
        return new ArrayList<>(units.stream().filter(i -> i instanceof Entity).map(i -> (Entity) i).toList());
    }

    private class OnSelectionChanged implements ListSelectionListener {
        @Override
        public void valueChanged(ListSelectionEvent e) {
            removeButton.setEnabled(!queuedUnitList.isSelectionEmpty());

            if (!isSelectionContiguous()) {
                moveTopButton.setEnabled(false);
                moveUpButton.setEnabled(false);
                moveDownButton.setEnabled(false);
                moveBottomButton.setEnabled(false);
            } else {
                if (topSelectedIndex() == 0) {
                    moveTopButton.setEnabled(false);
                    moveUpButton.setEnabled(false);
                } else {
                    moveTopButton.setEnabled(true);
                    moveUpButton.setEnabled(true);
                }
                if (bottomSelectedIndex() == units.size() - 1) {
                    moveBottomButton.setEnabled(false);
                    moveDownButton.setEnabled(false);
                } else {
                    moveBottomButton.setEnabled(true);
                    moveDownButton.setEnabled(true);
                }
            }
        }

        private boolean isSelectionContiguous() {
            // getSelectedIndices is guaranteed to return the indices in ascending order
            var indices = queuedUnitList.getSelectedIndices();
            if (indices.length == 0) {
                return false;
            }

            var start = indices[0];
            var end   = indices[indices.length - 1];
            return end - start == indices.length - 1;
        }
    }

    @Override
    protected void okAction() {
        dispose();
    }

    @Override
    protected void cancelAction() {
        dispose();
    }

    // TODO: Move to UIUtil
    public static class FixedXYPanel extends JPanel {
        public FixedXYPanel(LayoutManager layout) {
            super(layout);
        }

        @Override
        public Dimension getMaximumSize() {
            return new Dimension(getPreferredSize().width, getPreferredSize().height);
        }
    }
}<|MERGE_RESOLUTION|>--- conflicted
+++ resolved
@@ -88,10 +88,7 @@
     private final JCheckBox      oneUnitPerSheetCheck = new JCheckBox("Print each unit to a separate page");
     private final JCheckBox      showPilotDataCheck      = new JCheckBox("Print crew data if available");
     private final JCheckBox      adjustedBvCheck      = new JCheckBox("Print force-adjusted BV (C3 network)");
-<<<<<<< HEAD
     private final JCheckBox      showDamageCheck      = new JCheckBox("Print damage");
-=======
->>>>>>> ea04c1f7
     private final JFrame         parent;
     private final List<BTObject> units                = new ArrayList<>();
     private final JList<String>  queuedUnitList       = new JList<>();
@@ -176,15 +173,12 @@
         adjustedBvCheck.addActionListener(e -> {
             recordSheetPanel.includeC3inBV(adjustedBvCheck.isSelected());
         });
-<<<<<<< HEAD
 
         showDamageCheck.setAlignmentX(JComponent.CENTER_ALIGNMENT);
         showDamageCheck.setToolTipText("When checked, damage will be shown on the Record Sheet.");
         showDamageCheck.addActionListener(e -> {
             recordSheetPanel.showDamage(showDamageCheck.isSelected());
         });
-=======
->>>>>>> ea04c1f7
 
         queuedUnitList.setSelectionMode(ListSelectionModel.MULTIPLE_INTERVAL_SELECTION);
         queuedUnitList.addListSelectionListener(new OnSelectionChanged());
@@ -216,7 +210,6 @@
         unitsPanel.add(moveButtonPanel);
         unitsPanel.add(queuedUnitListScrollPane);
 
-<<<<<<< HEAD
         JPanel checkboxPanel = new FixedXYPanel(new GridLayout(4, 1));
         checkboxPanel.add(oneUnitPerSheetCheck);
         oneUnitPerSheetCheck.setSelected(CConfig.getBooleanParam(CConfig.PQ_SINGLE_PRINT));
@@ -226,25 +219,13 @@
         adjustedBvCheck.setSelected(CConfig.getBooleanParam(CConfig.PQ_ADJUSTED_BV));
         checkboxPanel.add(showDamageCheck);
         showDamageCheck.setSelected(CConfig.getBooleanParam(CConfig.PQ_DAMAGE));
-=======
-        JPanel checkboxPanel = new FixedXYPanel(new GridLayout(3, 1));
-        checkboxPanel.add(oneUnitPerSheetCheck);
-        oneUnitPerSheetCheck.setSelected(CConfig.getBooleanParam(CConfig.PQ_SINGLE_PRINT));
-        checkboxPanel.add(showPilotDataCheck);
-        showPilotDataCheck.setSelected(CConfig.getBooleanParam(CConfig.RS_SHOW_PILOT_DATA));
-        checkboxPanel.add(adjustedBvCheck);
-        adjustedBvCheck.setSelected(CConfig.getBooleanParam(CConfig.PQ_ADJUSTED_BV));
->>>>>>> ea04c1f7
         checkboxPanel.setAlignmentY(JComponent.TOP_ALIGNMENT);
         
         // Set RS settings from initial state of the checkboxes
         recordSheetPanel.setOneUnitPerSheet(oneUnitPerSheetCheck.isSelected());
         recordSheetPanel.showPilotData(showPilotDataCheck.isSelected());
         recordSheetPanel.includeC3inBV(adjustedBvCheck.isSelected());
-<<<<<<< HEAD
         recordSheetPanel.showDamage(showDamageCheck.isSelected());
-=======
->>>>>>> ea04c1f7
 
         Box buttonPanelWithCheckboxes = Box.createHorizontalBox();
         buttonPanelWithCheckboxes.add(buttonPanel);
@@ -342,12 +323,7 @@
         }
         options.setC3inBV(adjustedBvCheck.isSelected());
         options.setPilotData(showPilotDataCheck.isSelected());
-<<<<<<< HEAD
         options.setDamage(showDamageCheck.isSelected());
-=======
-        CConfig.setParam(CConfig.RS_SHOW_PILOT_DATA, String.valueOf(showPilotDataCheck.isSelected()));
-        CConfig.setParam(CConfig.PQ_ADJUSTED_BV, String.valueOf(adjustedBvCheck.isSelected()));
->>>>>>> ea04c1f7
         CConfig.setParam(CConfig.PQ_SINGLE_PRINT, String.valueOf(oneUnitPerSheetCheck.isSelected()));
         CConfig.setParam(CConfig.PQ_SHOW_PILOT_DATA, String.valueOf(showPilotDataCheck.isSelected()));
         CConfig.setParam(CConfig.PQ_ADJUSTED_BV, String.valueOf(adjustedBvCheck.isSelected()));
@@ -368,13 +344,9 @@
                 return;
             }
         } else {
-<<<<<<< HEAD
-            UnitPrintManager.printAllUnits(units, oneUnitPerSheetCheck.isSelected(), options);
-=======
             if (!UnitPrintManager.printAllUnits(units, oneUnitPerSheetCheck.isSelected(), options)) {
                 return;
             }
->>>>>>> ea04c1f7
         }
         super.okButtonActionPerformed(evt);
     }
