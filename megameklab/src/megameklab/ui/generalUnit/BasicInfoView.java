--- conflicted
+++ resolved
@@ -229,13 +229,8 @@
         cbRole.setToolTipText(resourceMap.getString("BasicInfoView.txtRole.tooltip"));
         add(cbRole, gbc);
         cbRole.addActionListener(this);
-<<<<<<< HEAD
         cbRole.setPrototypeDisplayValue(UnitRole.ATTACK_FIGHTER);
         // Show the role UNDETERMINED as an empty selection to differentiate it from NONE
-=======
-        // Show the role UNDETERMINED as an empty selection to differentiate it from
-        // NONE
->>>>>>> 0e49f3b0
         // UNDETERMINED means that no role at all will be saved to the unit
         cbRole.setRenderer(new DefaultListCellRenderer() {
             @Override
