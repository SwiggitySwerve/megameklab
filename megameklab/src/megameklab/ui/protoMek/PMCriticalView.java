/*
 * MegaMekLab - Copyright (C) 2018 - The MegaMek Team
 * Copyright (c) 2021 - The MegaMek Team. All Rights Reserved.
 *
 * This program is free software; you can redistribute it and/or modify it under
 * the terms of the GNU General Public License as published by the Free Software
 * Foundation; either version 2 of the License, or (at your option) any later
 * version.
 *
 * This program is distributed in the hope that it will be useful, but WITHOUT
 * ANY WARRANTY; without even the implied warranty of MERCHANTABILITY or FITNESS
 * FOR A PARTICULAR PURPOSE. See the GNU General Public License for more
 * details.
 */
package megameklab.ui.protoMek;

import megamek.common.Mounted;
import megamek.common.ProtoMek;
import megamek.common.verifier.TestProtoMek;
import megameklab.ui.EntitySource;
import megameklab.ui.util.CritCellUtil;
import megameklab.ui.util.ProtoMekMountList;
import megameklab.ui.util.IView;
import megameklab.ui.util.RefreshListener;

import javax.swing.*;
import java.util.List;
import java.util.Map;
import java.util.stream.Collectors;

/**
 * The Crit Slots view for a ProtoMek
 *
 * @author neoancient
 * @author Simon (Juliez)
 */
public class PMCriticalView extends IView {

    private final Box mainGunPanel = Box.createVerticalBox();
    private final Box leftArmPanel = Box.createVerticalBox();
    private final Box rightArmPanel = Box.createVerticalBox();

    private final ProtoMekMountList mainGunList;
    private final ProtoMekMountList torsoList;
    private final ProtoMekMountList leftList;
    private final ProtoMekMountList rightList;
    private final ProtoMekMountList bodyList;

    private final JLabel mainGunSpace = new JLabel();
    private final JLabel torsoSpace = new JLabel();
    private final JLabel leftSpace = new JLabel();
    private final JLabel rightSpace = new JLabel();

    private final JLabel torsoWeight = new JLabel();
    private final JLabel leftWeight = new JLabel();
    private final JLabel rightWeight = new JLabel();

    public PMCriticalView(EntitySource eSource, RefreshListener refresh) {
        super(eSource);

        Box mainPanel = Box.createHorizontalBox();
        Box leftPanel = Box.createVerticalBox();
        Box middlePanel = Box.createVerticalBox();
        Box rightPanel = Box.createVerticalBox();

        mainGunSpace.setAlignmentX(JComponent.CENTER_ALIGNMENT);
        torsoSpace.setAlignmentX(JComponent.CENTER_ALIGNMENT);
        leftSpace.setAlignmentX(JComponent.CENTER_ALIGNMENT);
        rightSpace.setAlignmentX(JComponent.CENTER_ALIGNMENT);
        torsoWeight.setAlignmentX(JComponent.CENTER_ALIGNMENT);
        leftWeight.setAlignmentX(JComponent.CENTER_ALIGNMENT);
        rightWeight.setAlignmentX(JComponent.CENTER_ALIGNMENT);

        mainGunPanel.setBorder(CritCellUtil.locationBorder("Main Gun"));
<<<<<<< HEAD
        mainGunList = new ProtoMekMountList(eSource, refresh, Protomech.LOC_MAINGUN);
=======
        mainGunList = new ProtoMekMountList(eSource, refresh, ProtoMek.LOC_MAINGUN);
>>>>>>> 0e49f3b0
        mainGunPanel.add(mainGunList);
        mainGunPanel.add(mainGunSpace);

        leftArmPanel.setBorder(CritCellUtil.locationBorder("Left Arm"));
<<<<<<< HEAD
        leftList = new ProtoMekMountList(eSource, refresh, Protomech.LOC_LARM);
=======
        leftList = new ProtoMekMountList(eSource, refresh, ProtoMek.LOC_LARM);
>>>>>>> 0e49f3b0
        leftArmPanel.add(leftList);
        leftArmPanel.add(leftSpace);
        leftArmPanel.add(leftWeight);

        Box torsoPanel = Box.createVerticalBox();
        torsoPanel.setBorder(CritCellUtil.locationBorder("Torso"));
<<<<<<< HEAD
        torsoList = new ProtoMekMountList(eSource, refresh, Protomech.LOC_TORSO);
=======
        torsoList = new ProtoMekMountList(eSource, refresh, ProtoMek.LOC_TORSO);
>>>>>>> 0e49f3b0
        torsoPanel.add(torsoList);
        torsoPanel.add(torsoSpace);
        torsoPanel.add(torsoWeight);

        rightArmPanel.setBorder(CritCellUtil.locationBorder("Right Arm"));
<<<<<<< HEAD
        rightList = new ProtoMekMountList(eSource, refresh, Protomech.LOC_RARM);
=======
        rightList = new ProtoMekMountList(eSource, refresh, ProtoMek.LOC_RARM);
>>>>>>> 0e49f3b0
        rightArmPanel.add(rightList);
        rightArmPanel.add(rightSpace);
        rightArmPanel.add(rightWeight);

        Box bodyPanel = Box.createVerticalBox();
        bodyPanel.setBorder(CritCellUtil.locationBorder("General"));
<<<<<<< HEAD
        bodyList = new ProtoMekMountList(eSource, refresh, Protomech.LOC_BODY);
=======
        bodyList = new ProtoMekMountList(eSource, refresh, ProtoMek.LOC_BODY);
>>>>>>> 0e49f3b0
        bodyPanel.add(bodyList);

        leftPanel.add(leftArmPanel);
        middlePanel.add(mainGunPanel);
        middlePanel.add(torsoPanel);
        middlePanel.add(bodyPanel);
        rightPanel.add(rightArmPanel);

        mainPanel.add(leftPanel);
        mainPanel.add(middlePanel);
        mainPanel.add(rightPanel);
        add(mainPanel);
    }

    public void updateRefresh(RefreshListener refresh) {
        mainGunList.setRefresh(refresh);
        torsoList.setRefresh(refresh);
        leftList.setRefresh(refresh);
        rightList.setRefresh(refresh);
        bodyList.setRefresh(refresh);
    }

    public void refresh() {
        mainGunPanel.setVisible(getProtoMek().hasMainGun());
        leftArmPanel.setVisible(!getProtoMek().isQuad());
        rightArmPanel.setVisible(!getProtoMek().isQuad());

        mainGunList.refreshContents();
        torsoList.refreshContents();
        leftList.refreshContents();
        rightList.refreshContents();
        bodyList.refreshContents();

        Map<Integer, List<Mounted<?>>> eqByLocation = getProtoMek().getEquipment().stream()
                .collect(Collectors.groupingBy(Mounted::getLocation));
        for (int location = 0; location < getProtoMek().locations(); location++) {
            int slotsUsed = 0;
            double weightUsed = 0.0;
            if (eqByLocation.containsKey(location)) {
                for (Mounted<?> m : eqByLocation.get(location)) {
                    if (TestProtoMek.requiresSlot(m.getType())) {
                        slotsUsed++;
                    }
                    weightUsed += m.getTonnage();
                }
            }

            switch (location) {
                case ProtoMek.LOC_TORSO:
                    torsoSpace.setText("Slots: " + slotsUsed
                            + "/" + TestProtoMek.maxSlotsByLocation(location, getProtoMek()));
                    torsoWeight.setText(String.format("Weight: %3.0f/%3.0f", weightUsed * 1000,
                            TestProtoMek.maxWeightByLocation(location, getProtoMek()) * 1000));
                    break;
                case ProtoMek.LOC_LARM:
                    leftSpace.setText("Slots: " + slotsUsed
                            + "/" + TestProtoMek.maxSlotsByLocation(location, getProtoMek()));
                    leftWeight.setText(String.format("Weight: %3.0f/%3.0f", weightUsed * 1000,
                            TestProtoMek.maxWeightByLocation(location, getProtoMek()) * 1000));
                    break;
                case ProtoMek.LOC_RARM:
                    rightSpace.setText("Slots: " + slotsUsed
                            + "/" + TestProtoMek.maxSlotsByLocation(location, getProtoMek()));
                    rightWeight.setText(String.format("Weight: %3.0f/%3.0f", weightUsed * 1000,
                            TestProtoMek.maxWeightByLocation(location, getProtoMek()) * 1000));
                    break;
                case ProtoMek.LOC_MAINGUN:
                    mainGunSpace.setText("Slots: " + slotsUsed
                            + "/" + TestProtoMek.maxSlotsByLocation(location, getProtoMek()));
                    break;
            }
        }
    }

}<|MERGE_RESOLUTION|>--- conflicted
+++ resolved
@@ -72,52 +72,32 @@
         rightWeight.setAlignmentX(JComponent.CENTER_ALIGNMENT);
 
         mainGunPanel.setBorder(CritCellUtil.locationBorder("Main Gun"));
-<<<<<<< HEAD
-        mainGunList = new ProtoMekMountList(eSource, refresh, Protomech.LOC_MAINGUN);
-=======
         mainGunList = new ProtoMekMountList(eSource, refresh, ProtoMek.LOC_MAINGUN);
->>>>>>> 0e49f3b0
         mainGunPanel.add(mainGunList);
         mainGunPanel.add(mainGunSpace);
 
         leftArmPanel.setBorder(CritCellUtil.locationBorder("Left Arm"));
-<<<<<<< HEAD
-        leftList = new ProtoMekMountList(eSource, refresh, Protomech.LOC_LARM);
-=======
         leftList = new ProtoMekMountList(eSource, refresh, ProtoMek.LOC_LARM);
->>>>>>> 0e49f3b0
         leftArmPanel.add(leftList);
         leftArmPanel.add(leftSpace);
         leftArmPanel.add(leftWeight);
 
         Box torsoPanel = Box.createVerticalBox();
         torsoPanel.setBorder(CritCellUtil.locationBorder("Torso"));
-<<<<<<< HEAD
-        torsoList = new ProtoMekMountList(eSource, refresh, Protomech.LOC_TORSO);
-=======
         torsoList = new ProtoMekMountList(eSource, refresh, ProtoMek.LOC_TORSO);
->>>>>>> 0e49f3b0
         torsoPanel.add(torsoList);
         torsoPanel.add(torsoSpace);
         torsoPanel.add(torsoWeight);
 
         rightArmPanel.setBorder(CritCellUtil.locationBorder("Right Arm"));
-<<<<<<< HEAD
-        rightList = new ProtoMekMountList(eSource, refresh, Protomech.LOC_RARM);
-=======
         rightList = new ProtoMekMountList(eSource, refresh, ProtoMek.LOC_RARM);
->>>>>>> 0e49f3b0
         rightArmPanel.add(rightList);
         rightArmPanel.add(rightSpace);
         rightArmPanel.add(rightWeight);
 
         Box bodyPanel = Box.createVerticalBox();
         bodyPanel.setBorder(CritCellUtil.locationBorder("General"));
-<<<<<<< HEAD
-        bodyList = new ProtoMekMountList(eSource, refresh, Protomech.LOC_BODY);
-=======
         bodyList = new ProtoMekMountList(eSource, refresh, ProtoMek.LOC_BODY);
->>>>>>> 0e49f3b0
         bodyPanel.add(bodyList);
 
         leftPanel.add(leftArmPanel);
