--- conflicted
+++ resolved
@@ -54,13 +54,8 @@
  * @author Simon (Juliez)
  */
 public class MenuBar extends JMenuBar implements ClipboardOwner {
-<<<<<<< HEAD
-
-    private final MegaMekLabMainUI frame;
-=======
-    //region Variable Declarations
+
     private final MenuBarOwner owner;
->>>>>>> cf71ca3a
     private final ResourceBundle resources = ResourceBundle.getBundle("megameklab.resources.Menu");
 
     private final MMLFileChooser loadUnitFileChooser = new MMLFileChooser();
@@ -77,18 +72,12 @@
     }
     //endregion Constructors
 
-<<<<<<< HEAD
-    public MegaMekLabMainUI getFrame() {
-        return frame;
-=======
-    //region Getters
     public @Nullable MegaMekLabMainUI getUnitMainUi() {
         if (owner instanceof MegaMekLabMainUI) {
             return (MegaMekLabMainUI) owner;
         } else {
             return null;
         }
->>>>>>> cf71ca3a
     }
 
     /**
@@ -668,13 +657,8 @@
 
     private @Nullable JMenuItem createCConfigMenuItem(final String configSaveFile,
                                                       final int fileNumber) {
-<<<<<<< HEAD
         final String recentFileName = CConfig.getParam(configSaveFile);
         if (recentFileName.isEmpty()) {
-=======
-        final String newFile = CConfig.getParam(configSaveFile);
-        if (newFile.isEmpty()) {
->>>>>>> cf71ca3a
             return null;
         }
         File recent = new File(recentFileName);
@@ -945,28 +929,10 @@
         }
     }
 
-<<<<<<< HEAD
     private @Nullable File chooseUnitFileToLoad() {
         loadUnitFileChooser.setCurrentDirectory(new File(CConfig.getParam(CConfig.LAST_DIRECTORY)));
         int result = loadUnitFileChooser.showOpenDialog(frame);
         return result == JFileChooser.APPROVE_OPTION ? loadUnitFileChooser.getSelectedFile() : null;
-=======
-    private @Nullable File loadUnitFile() {
-        String filePathName = System.getProperty("user.dir") + "/data/mechfiles/"; // TODO : remove inline file path
-        FileDialog fDialog = new FileDialog(owner.getFrame(),
-                resources.getString("dialog.chooseUnit.title"),
-                FileDialog.LOAD);
-        fDialog.setLocationRelativeTo(owner.getFrame());
-        fDialog.setMultipleMode(false);
-        fDialog.setDirectory(filePathName);
-        fDialog.setFilenameFilter((dir, filename) -> {
-            String fn = filename.toLowerCase();
-            return Stream.of(".mtf", ".blk", ".hmp").anyMatch(fn::endsWith);
-        });
-
-        fDialog.setVisible(true);
-        return (fDialog.getFile() == null) ? null : new File(fDialog.getDirectory(), fDialog.getFile());
->>>>>>> cf71ca3a
     }
 
     private void jMenuGetUnitBreakdownFromFile_actionPerformed() {
@@ -1024,32 +990,17 @@
 
         try {
             Entity tempEntity = new MechFileParser(unitFile).getEntity();
-<<<<<<< HEAD
             if (!UnitUtil.validateUnit(getFrame().getEntity()).isBlank()) {
                 JOptionPane.showMessageDialog(getFrame(), resources.getString("message.invalidUnit.text"));
             }
 
-            if (!getFrame().getEntity().getFluff().getMMLImagePath().isBlank()) {
-                String fullPath = new File(getFrame().getEntity().getFluff().getMMLImagePath()).getAbsolutePath();
-=======
-
-            if (!UnitUtil.validateUnit(owner.getEntity()).isBlank()) {
-                JOptionPane.showMessageDialog(owner.getFrame(),
-                        resources.getString("message.invalidUnit.text"));
-            }
-
-            FileDialog fDialog = new FileDialog(owner.getFrame(),
-                    resources.getString("dialog.imagePath.title"), FileDialog.LOAD);
-
             if (!owner.getEntity().getFluff().getMMLImagePath().isBlank()) {
                 String fullPath = new File(owner.getEntity().getFluff().getMMLImagePath()).getAbsolutePath();
->>>>>>> cf71ca3a
                 String imageName = fullPath.substring(fullPath.lastIndexOf(File.separatorChar) + 1);
                 fullPath = fullPath.substring(0, fullPath.lastIndexOf(File.separatorChar) + 1);
                 loadImageFileChooser.setCurrentDirectory(new File(fullPath));
                 loadImageFileChooser.setSelectedFile(new File(imageName));
             } else {
-<<<<<<< HEAD
                 loadImageFileChooser.setCurrentDirectory(new File(ImageHelper.fluffPath));
                 loadImageFileChooser.setSelectedFile(new File(getFrame().getEntity().getChassis() + ' ' + getFrame().getEntity().getModel() + ".png"));
             }
@@ -1060,20 +1011,6 @@
                 relativeFilePath = "." + File.separatorChar + relativeFilePath
                         .substring(new File(System.getProperty("user.dir")).getAbsolutePath().length() + 1);
                 getFrame().getEntity().getFluff().setMMLImagePath(relativeFilePath);
-=======
-                fDialog.setDirectory(new File(ImageHelper.fluffPath).getAbsolutePath() + File.separatorChar + "mech" + File.separatorChar);
-                fDialog.setFile(owner.getEntity().getChassis() + ' ' + owner.getEntity().getModel() + ".png");
-            }
-
-            fDialog.setLocationRelativeTo(owner.getFrame());
-
-            fDialog.setVisible(true);
-
-            if (fDialog.getFile() != null) {
-                String relativeFilePath = new File(fDialog.getDirectory() + fDialog.getFile()).getAbsolutePath();
-                relativeFilePath = "." + File.separatorChar + relativeFilePath.substring(new File(System.getProperty("user.dir")).getAbsolutePath().length() + 1);
-                owner.getEntity().getFluff().setMMLImagePath(relativeFilePath);
->>>>>>> cf71ca3a
                 BLKFile.encode(unitFile.getAbsolutePath(), tempEntity);
             }
         } catch (Exception ex) {
@@ -1229,7 +1166,6 @@
         String filePathName = CConfig.getParam(CConfig.CONFIG_SAVE_FILE_1);
 
         if (filePathName.isBlank() || !filePathName.contains(fileName)) {
-<<<<<<< HEAD
             if (getFrame().getEntity() instanceof Mech) {
                 saveUnitFileChooser.setFileFilter(new FileNameExtensionFilter("Mek files", "mtf"));
             } else {
@@ -1239,20 +1175,6 @@
             saveUnitFileChooser.setSelectedFile(new File(createUnitFilename(getFrame().getEntity())));
             int result = saveUnitFileChooser.showSaveDialog(frame);
             if ((result != JFileChooser.APPROVE_OPTION) || (saveUnitFileChooser.getSelectedFile() == null)) {
-=======
-            FileDialog fDialog = new FileDialog(owner.getFrame(),
-                    resources.getString("dialog.saveAs.title"), FileDialog.SAVE);
-
-            filePathName = CConfig.getParam(CConfig.CONFIG_SAVE_LOC);
-
-            fDialog.setDirectory(filePathName);
-            fDialog.setFile(fileName);
-            fDialog.setLocationRelativeTo(owner.getFrame());
-
-            fDialog.setVisible(true);
-
-            if (fDialog.getFile() == null) {
->>>>>>> cf71ca3a
                 return false;
             }
 
@@ -1260,31 +1182,8 @@
             CConfig.setParam(CConfig.CONFIG_SAVE_LOC, saveUnitFileChooser.getSelectedFile().getParent());
         }
 
-<<<<<<< HEAD
         CConfig.updateSaveFiles(filePathName);
         return saveUnitTo(new File(filePathName));
-=======
-        try {
-            if (entity instanceof Mech) {
-                try (FileOutputStream fos = new FileOutputStream(filePathName);
-                     PrintStream ps = new PrintStream(fos)) {
-                    ps.println(((Mech) entity).getMtf());
-                }
-            } else {
-                BLKFile.encode(filePathName, entity);
-            }
-            CConfig.updateSaveFiles(filePathName);
-        } catch (Exception ex) {
-            LogManager.getLogger().error("", ex);
-            return false;
-        }
-
-        JOptionPane.showMessageDialog(owner.getFrame(),
-                String.format(resources.getString("dialog.saveAs.message.format"),
-                        entity.getChassis(),
-                        entity.getModel(), filePathName));
-        return true;
->>>>>>> cf71ca3a
     }
 
     private void jMenuSaveAsEntity_actionPerformed() {
@@ -1295,26 +1194,9 @@
 
         UnitUtil.compactCriticals(owner.getEntity());
 
-<<<<<<< HEAD
         String filePathName = CConfig.getParam(CConfig.CONFIG_SAVE_LOC);
         if (getFrame().getEntity() instanceof Mech) {
             saveUnitFileChooser.setFileFilter(new FileNameExtensionFilter("Mek files", "mtf"));
-=======
-        FileDialog fDialog = new FileDialog(owner.getFrame(),
-                resources.getString("dialog.saveAs.title"), FileDialog.SAVE);
-
-        String filePathName = CConfig.getParam(CConfig.CONFIG_SAVE_LOC);
-
-        fDialog.setDirectory(filePathName);
-        fDialog.setFile(createUnitFilename(owner.getEntity()));
-        fDialog.setLocationRelativeTo(owner.getFrame());
-
-        fDialog.setVisible(true);
-
-        if (fDialog.getFile() != null) {
-            filePathName = fDialog.getDirectory() + fDialog.getFile();
-            CConfig.setParam(CConfig.CONFIG_SAVE_LOC, fDialog.getDirectory());
->>>>>>> cf71ca3a
         } else {
             saveUnitFileChooser.setFileFilter(new FileNameExtensionFilter("Unit files", "blk"));
         }
@@ -1337,22 +1219,13 @@
             return false;
         }
         try {
-<<<<<<< HEAD
             if (getFrame().getEntity() instanceof Mech) {
                 try (FileOutputStream fos = new FileOutputStream(file);
-=======
-            if (owner.getEntity() instanceof Mech) {
-                try (FileOutputStream fos = new FileOutputStream(filePathName);
->>>>>>> cf71ca3a
                      PrintStream ps = new PrintStream(fos)) {
                     ps.println(((Mech) owner.getEntity()).getMtf());
                 }
             } else {
-<<<<<<< HEAD
                 BLKFile.encode(file.getPath(), getFrame().getEntity());
-=======
-                BLKFile.encode(filePathName, owner.getEntity());
->>>>>>> cf71ca3a
             }
             showUnitSavedMessage(file);
             return true;
@@ -1360,14 +1233,6 @@
             LogManager.getLogger().error("", ex);
             return false;
         }
-<<<<<<< HEAD
-=======
-
-        JOptionPane.showMessageDialog(owner.getFrame(),
-                String.format(resources.getString("dialog.saveAs.message.format"),
-                        owner.getEntity().getChassis(),
-                        owner.getEntity().getModel(), filePathName));
->>>>>>> cf71ca3a
     }
 
     private String entitySummaryText(boolean html) {
@@ -1388,25 +1253,11 @@
 
         String unitName = owner.getEntity().getChassis() + ' ' + owner.getEntity().getModel();
 
-<<<<<<< HEAD
         MMLFileChooser fileChooser = new MMLFileChooser();
         fileChooser.setDialogTitle(resources.getString("dialog.saveAs.title"));
         fileChooser.setSelectedFile(new File(unitName + (html ? ".html" : ".txt")));
         int result = fileChooser.showSaveDialog(getFrame());
         if ((result != JFileChooser.APPROVE_OPTION) || (fileChooser.getSelectedFile() == null)) {
-=======
-        FileDialog fDialog = new FileDialog(owner.getFrame(),
-                resources.getString("dialog.saveAs.title"), FileDialog.SAVE);
-        String filePathName = new File(System.getProperty("user.dir")).getAbsolutePath();
-        fDialog.setDirectory(filePathName);
-        fDialog.setFile(unitName + (html?".html" : ".txt"));
-        fDialog.setLocationRelativeTo(owner.getFrame());
-        fDialog.setVisible(true);
-
-        if (fDialog.getFile() != null) {
-            filePathName = fDialog.getDirectory() + fDialog.getFile();
-        } else {
->>>>>>> cf71ca3a
             return;
         }
 
@@ -1452,15 +1303,9 @@
                 UiLoader.loadUi(tempEntity);
                 return;
             } else {
-<<<<<<< HEAD
                 getFrame().setEntity(tempEntity);
                 UnitUtil.updateLoadedUnit(getFrame().getEntity());
                 createFileMenu();
-=======
-                getUnitMainUi().setEntity(tempEntity);
-                UnitUtil.updateLoadedUnit(owner.getEntity());
-                CConfig.updateSaveFiles(unitFile.getAbsolutePath());
->>>>>>> cf71ca3a
             }
         } catch (Exception ex) {
             JOptionPane.showMessageDialog(owner.getFrame(), String.format(
@@ -1506,14 +1351,12 @@
         return owner instanceof StartupGUI;
     }
 
-    private boolean isUnitGui() {
-        return !isStartupGui();
-    }
-
     private void showUnitSavedMessage(File file) {
         JOptionPane.showMessageDialog(getFrame(),
                 String.format(resources.getString("dialog.saveAs.message.format"),
                         getFrame().getEntity().getChassis(),
                         getFrame().getEntity().getModel(), file));
+    private boolean isUnitGui() {
+        return !isStartupGui();
     }
 }