--- conflicted
+++ resolved
@@ -776,11 +776,7 @@
         if (null == tempEntity) {
             return;
         }
-<<<<<<< HEAD
         UnitUtil.showValidation(tempEntity, getFrame());
-=======
-        UnitUtil.showValidation(tempEntity, parentFrame);
->>>>>>> ee922228
     }
 
     private void jMenuGetUnitSpecsFromCache_actionPerformed() {
@@ -792,11 +788,7 @@
         if (null == tempEntity) {
             return;
         }
-<<<<<<< HEAD
         UnitUtil.showUnitSpecs(tempEntity, getFrame());
-=======
-        UnitUtil.showUnitSpecs(tempEntity, parentFrame);
->>>>>>> ee922228
     }
 
     private void jMenuGetUnitBreakdownFromCache_actionPerformed() {
@@ -922,27 +914,16 @@
         try {
             Entity tempEntity = new MechFileParser(unitFile).getEntity();
 
-<<<<<<< HEAD
             if (!UnitUtil.validateUnit(getFrame().getEntity()).isBlank()) {
                 JOptionPane.showMessageDialog(getFrame(),
                         resources.getString("message.invalidUnit.text"));
-=======
-            if (!UnitUtil.validateUnit(parentFrame.getEntity()).isBlank()) {
-                JOptionPane.showMessageDialog(parentFrame,
-                        resourceMap.getString("message.invalidUnit.text"));
->>>>>>> ee922228
             }
 
             FileDialog fDialog = new FileDialog(getFrame(),
                     resources.getString("dialog.imagePath.title"), FileDialog.LOAD);
 
-<<<<<<< HEAD
             if (!getFrame().getEntity().getFluff().getMMLImagePath().isBlank()) {
                 String fullPath = new File(getFrame().getEntity().getFluff().getMMLImagePath()).getAbsolutePath();
-=======
-            if (!parentFrame.getEntity().getFluff().getMMLImagePath().isBlank()) {
-                String fullPath = new File(parentFrame.getEntity().getFluff().getMMLImagePath()).getAbsolutePath();
->>>>>>> ee922228
                 String imageName = fullPath.substring(fullPath.lastIndexOf(File.separatorChar) + 1);
                 fullPath = fullPath.substring(0, fullPath.lastIndexOf(File.separatorChar) + 1);
                 fDialog.setDirectory(fullPath);
@@ -1094,15 +1075,9 @@
     }
 
     private void jMenuSaveEntity_actionPerformed(ActionEvent event) {
-<<<<<<< HEAD
         if (!UnitUtil.validateUnit(getFrame().getEntity()).isBlank()) {
             JOptionPane.showMessageDialog(getFrame(),
                     resources.getString("message.invalidUnit.text"));
-=======
-        if (!UnitUtil.validateUnit(parentFrame.getEntity()).isBlank()) {
-            JOptionPane.showMessageDialog(parentFrame,
-                    resourceMap.getString("message.invalidUnit.text"));
->>>>>>> ee922228
         }
 
         String fileName = createUnitFilename(getFrame().getEntity());
@@ -1110,16 +1085,9 @@
 
         String filePathName = CConfig.getParam(CConfig.CONFIG_SAVE_FILE_1);
 
-<<<<<<< HEAD
-        if ((filePathName.trim().length() < 1) || !filePathName.contains(fileName)) {
+        if (filePathName.isBlank() || !filePathName.contains(fileName)) {
             FileDialog fDialog = new FileDialog(getFrame(),
-                    resources.getString("dialog.saveAs.title"),
-                    FileDialog.SAVE);
-=======
-        if (filePathName.isBlank() || !filePathName.contains(fileName)) {
-            FileDialog fDialog = new FileDialog(parentFrame,
-                    resourceMap.getString("dialog.saveAs.title"), FileDialog.SAVE);
->>>>>>> ee922228
+                    resources.getString("dialog.saveAs.title"), FileDialog.SAVE);
 
             filePathName = CConfig.getParam(CConfig.CONFIG_SAVE_LOC);
 
@@ -1138,21 +1106,11 @@
         }
 
         try {
-<<<<<<< HEAD
             if (getFrame().getEntity() instanceof Mech) {
-                FileOutputStream out = new FileOutputStream(filePathName);
-                PrintStream p = new PrintStream(out);
-
-                p.println(((Mech) getFrame().getEntity()).getMtf());
-                p.close();
-                out.close();
-=======
-            if (parentFrame.getEntity() instanceof Mech) {
                 try (FileOutputStream fos = new FileOutputStream(filePathName);
                      PrintStream ps = new PrintStream(fos)) {
-                    ps.println(((Mech) parentFrame.getEntity()).getMtf());
+                    ps.println(((Mech) getFrame().getEntity()).getMtf());
                 }
->>>>>>> ee922228
             } else {
                 BLKFile.encode(filePathName, getFrame().getEntity());
             }
@@ -1169,15 +1127,9 @@
     }
 
     private void jMenuSaveAsEntity_actionPerformed(ActionEvent event) {
-<<<<<<< HEAD
         if (!UnitUtil.validateUnit(getFrame().getEntity()).isBlank()) {
             JOptionPane.showMessageDialog(getFrame(),
                     resources.getString("message.savingInvalidUnit.text"));
-=======
-        if (!UnitUtil.validateUnit(parentFrame.getEntity()).isBlank()) {
-            JOptionPane.showMessageDialog(parentFrame,
-                    resourceMap.getString("message.savingInvalidUnit.text"));
->>>>>>> ee922228
         }
 
         UnitUtil.compactCriticals(getFrame().getEntity());
@@ -1233,15 +1185,9 @@
     }
 
     private void exportSummary(boolean html) {
-<<<<<<< HEAD
         if (!UnitUtil.validateUnit(getFrame().getEntity()).isBlank()) {
             JOptionPane.showMessageDialog(getFrame(),
                     resources.getString("message.exportingInvalidUnit.text"));
-=======
-        if (!UnitUtil.validateUnit(parentFrame.getEntity()).isBlank()) {
-            JOptionPane.showMessageDialog(parentFrame,
-                    resourceMap.getString("message.exportingInvalidUnit.text"));
->>>>>>> ee922228
         }
 
         String unitName = getFrame().getEntity().getChassis() + ' ' + getFrame().getEntity().getModel();
@@ -1284,16 +1230,10 @@
             return;
         }
 
-<<<<<<< HEAD
         if (!UnitUtil.validateUnit(newUnit).trim().isBlank()) {
             JOptionPane.showMessageDialog(getFrame(), String.format(
                     resources.getString("message.invalidUnit.format"),
-=======
-        if (!UnitUtil.validateUnit(newUnit).isBlank()) {
-            JOptionPane.showMessageDialog(parentFrame, String.format(
-                    resourceMap.getString("message.invalidUnit.format"),
->>>>>>> ee922228
-                            UnitUtil.validateUnit(newUnit)));
+                    UnitUtil.validateUnit(newUnit)));
         }
 
         if (newUnit.getEntityType() != getFrame().getEntity().getEntityType()) {
@@ -1377,15 +1317,9 @@
             }
 
             if (!UnitUtil.validateUnit(tempEntity).isBlank()) {
-<<<<<<< HEAD
                 JOptionPane.showMessageDialog(getFrame(), String.format(
                         resources.getString("message.invalidUnit.format"),
                         UnitUtil.validateUnit(tempEntity)));
-=======
-                JOptionPane.showMessageDialog(parentFrame, String.format(
-                        resourceMap.getString("message.invalidUnit.format"),
-                                UnitUtil.validateUnit(tempEntity)));
->>>>>>> ee922228
             }
 
             if (tempEntity.getEntityType() != getFrame().getEntity().getEntityType()) {
