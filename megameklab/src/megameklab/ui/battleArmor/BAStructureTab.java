--- conflicted
+++ resolved
@@ -271,90 +271,6 @@
     public void actionPerformed(ActionEvent e) {
         removeAllListeners();
         if (e.getSource() instanceof JComboBox) {
-<<<<<<< HEAD
-            @SuppressWarnings("unchecked")
-            JComboBox<String> combo = (JComboBox<String>) e.getSource();
-            if (combo.equals(leftManipSelect)) {
-                // If the BA already had a manipulator here, we'll need to  remove it
-                Mounted leftManip = getBattleArmor().getLeftManipulator();
-                BAManipulator manipType;
-                if (leftManip != null) {
-                    UnitUtil.removeMounted(getBattleArmor(), leftManip);
-                    manipType = BAManipulator.getManipulator(
-                            leftManip.getType().getInternalName());
-                    // If this manipulator was mounted as a pair, remove the paired manipulator
-                    if (manipType.pairMounted) {
-                        Mounted rightManip = getBattleArmor().getRightManipulator();
-                        if (rightManip != null) {
-                            UnitUtil.removeMounted(getBattleArmor(), rightManip);
-                            rightManipSelect.setSelectedIndex(0);
-                        }
-                    }
-                }
-
-                // If we selected something other than "None", mount it
-                if (leftManipSelect.getSelectedIndex() != 0) {
-                    String manipName = (String) leftManipSelect.getSelectedItem();
-                    manipType = BAManipulator.getManipulator(manipName);
-                    EquipmentType et = EquipmentType.get(manipType.internalName);
-                    leftManip = Mounted.createMounted(getBattleArmor(), et);
-                    leftManip.setBaMountLoc(BattleArmor.MOUNT_LOC_LARM);
-                    try {
-                        // Add the manipulator
-                        getBattleArmor().addEquipment(leftManip, BattleArmor.LOC_SQUAD, false);
-                        // Check to see if we need to add its mate
-                        manipType = BAManipulator.getManipulator(leftManip.getType().getInternalName());
-                        // If this manipulator was mounted as a pair, remove the paired manipulator
-                        if (manipType.pairMounted) {
-                            Mounted rightManip = Mounted.createMounted(getBattleArmor(), et);
-                            rightManip.setBaMountLoc(BattleArmor.MOUNT_LOC_RARM);
-                            getBattleArmor().addEquipment(rightManip, BattleArmor.LOC_SQUAD, false);
-                        }
-                    } catch (Exception ex) {
-                        // This shouldn't happen
-                        LogManager.getLogger().error("", ex);
-                    }
-                }
-            } else if (combo.equals(rightManipSelect)) {
-                // If the BA already had a manipulator here, we'll need to remove it
-                Mounted rightManip = getBattleArmor().getRightManipulator();
-                BAManipulator manipType;
-                if (rightManip != null) {
-                    UnitUtil.removeMounted(getBattleArmor(), rightManip);
-                    manipType = BAManipulator.getManipulator(rightManip.getType().getInternalName());
-                    // If this manipulator was mounted as a pair, remove the paired manipulator
-                    if (manipType.pairMounted) {
-                        Mounted leftManip = getBattleArmor().getLeftManipulator();
-                        if (leftManip != null) {
-                            UnitUtil.removeMounted(getBattleArmor(), leftManip);
-                            leftManipSelect.setSelectedIndex(0);
-                        }
-                    }
-                }
-
-                // If we selected something other than "None", mount it
-                if (rightManipSelect.getSelectedIndex() != 0) {
-                    String manipName = (String) rightManipSelect.getSelectedItem();
-                    manipType = BAManipulator.getManipulator(manipName);
-                    EquipmentType et = EquipmentType.get(manipType.internalName);
-                    rightManip = Mounted.createMounted(getBattleArmor(), et);
-                    rightManip.setBaMountLoc(BattleArmor.MOUNT_LOC_RARM);
-                    try {
-                        // Add the manipulator
-                        getBattleArmor().addEquipment(rightManip, BattleArmor.LOC_SQUAD, false);
-                        // Check to see if we need to add its mate
-                        manipType = BAManipulator.getManipulator(rightManip.getType().getInternalName());
-                        // If this manipulator was mounted as a pair, remove the paired manipulator
-                        if (manipType.pairMounted) {
-                            Mounted leftManip = Mounted.createMounted(getBattleArmor(), et);
-                            leftManip.setBaMountLoc(BattleArmor.MOUNT_LOC_LARM);
-                            getBattleArmor().addEquipment(leftManip, BattleArmor.LOC_SQUAD, false);
-                        }
-                    } catch (Exception ex) {
-                        // This shouldn't happen
-                        LogManager.getLogger().error("", ex);
-                    }
-=======
             if (e.getSource().equals(leftManipSelect) || e.getSource().equals(rightManipSelect)) {
                 String name = (String) ((JComboBox<?>) e.getSource()).getSelectedItem();
                 setManipulator(BAManipulator.getManipulator(name),
@@ -366,12 +282,12 @@
     }
 
     private void setManipulator(BAManipulator manipulator, int mountLoc, boolean checkPaired) {
-        Mounted current = getManipulator(mountLoc);
+        MiscMounted current = getManipulator(mountLoc);
         if (current != null) {
             UnitUtil.removeMounted(getBattleArmor(), current);
         }
         if (manipulator != BAManipulator.NONE) {
-            Mounted newMount = new Mounted(getBattleArmor(), EquipmentType.get(manipulator.internalName));
+            MiscMounted newMount = new MiscMounted(getBattleArmor(), (MiscType) EquipmentType.get(manipulator.internalName));
             newMount.setBaMountLoc(mountLoc);
             try {
                 getBattleArmor().addEquipment(newMount, BattleArmor.LOC_SQUAD, false);
@@ -385,16 +301,15 @@
             if (manipulator.pairMounted) {
                 setManipulator(manipulator, otherArm, false);
             } else if ((current != null) && isPairedManipulator(current.getType())) {
-                Mounted toRemove = getManipulator(otherArm);
+                MiscMounted toRemove = getManipulator(otherArm);
                 if (toRemove != null) {
                     UnitUtil.removeMounted(getBattleArmor(), toRemove);
->>>>>>> 53bd683b
                 }
             }
         }
     }
 
-    private @Nullable Mounted getManipulator(int mountLoc) {
+    private @Nullable MiscMounted getManipulator(int mountLoc) {
         return getBattleArmor().getMisc().stream()
                 .filter(m -> (m.getBaMountLoc() == mountLoc) && m.getType().hasFlag(MiscType.F_BA_MANIPULATOR))
                 .findFirst().orElse(null);
