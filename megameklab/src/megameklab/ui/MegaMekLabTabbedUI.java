/*
 * Copyright (c) 2024 - The MegaMek Team. All Rights Reserved.
 *
 * This file is part of MegaMekLab.
 *
 * MegaMek is free software: you can redistribute it and/or modify
 * it under the terms of the GNU General Public License as published by
 * the Free Software Foundation, either version 3 of the License, or
 * (at your option) any later version.
 *
 * MegaMek is distributed in the hope that it will be useful,
 * but WITHOUT ANY WARRANTY; without even the implied warranty of
 * MERCHANTABILITY or FITNESS FOR A PARTICULAR PURPOSE. See the
 * GNU General Public License for more details.
 *
 * You should have received a copy of the GNU General Public License
 * along with MegaMek. If not, see <http://www.gnu.org/licenses/>.
 */

package megameklab.ui;

import java.awt.Component;
import java.awt.Dimension;
import java.awt.DisplayMode;
import java.awt.Point;
import java.awt.event.MouseEvent;
import java.awt.event.InputEvent;
import java.awt.event.MouseAdapter;
import java.awt.event.WindowAdapter;
import java.awt.event.WindowEvent;
import java.io.IOException;
import java.lang.ref.WeakReference;
import java.util.Collections;
import java.util.List;
import java.util.Set;
import java.util.concurrent.ConcurrentHashMap;
import java.util.concurrent.CopyOnWriteArrayList;

import javax.swing.Icon;
import javax.swing.JButton;
import javax.swing.JFrame;
import javax.swing.JMenu;
import javax.swing.JMenuItem;
import javax.swing.JOptionPane;
import javax.swing.JPopupMenu;
import javax.swing.JTabbedPane;
import javax.swing.SwingUtilities;
import javax.swing.UIManager;
import javax.swing.event.ChangeEvent;
import javax.swing.event.ChangeListener;

import megamek.MegaMek;
import megamek.client.ui.swing.util.UIUtil;
import megamek.common.Entity;
import megamek.common.preference.PreferenceManager;
import megameklab.MMLConstants;
import megameklab.MegaMekLab;
import megameklab.ui.dialog.UiLoader;
import megameklab.ui.mek.BMMainUI;
import megameklab.ui.util.TabUtil;
import megameklab.ui.util.EnhancedTabbedPane;
import megameklab.ui.util.EnhancedTabbedPane.DetachedTabInfo;
import megameklab.ui.util.EnhancedTabbedPane.CloseableTab;
import megameklab.ui.util.EnhancedTabbedPane.TabStateListener;
import megameklab.util.CConfig;
import megameklab.util.MMLFileDropTransferHandler;
import megameklab.util.UnitUtil;

/**
 * Replaces {@link MegaMekLabMainUI} as the top-level window for MML.
 * Holds several {@link MegaMekLabMainUI}s as tabs, allowing many units to be
 * open at once.
 */
public class MegaMekLabTabbedUI extends JFrame implements MenuBarOwner, ChangeListener {

    private static final Set<MegaMekLabTabbedUI> openWindows = Collections.newSetFromMap(new ConcurrentHashMap<>());
    private static final List<MegaMekLabMainUI> editors = new CopyOnWriteArrayList<>();
    private static final ReopenTabStack closedEditors = new ReopenTabStack();

    // Replace the existing JTabbedPane with our enhanced version
    private final EnhancedTabbedPane tabs;

    private final MenuBar menuBar;

    /**
     * Constructs a new MegaMekLabTabbedUI instance, which serves as the main tabbed
     * UI
     * for managing multiple MegaMekLabMainUI editors. Automatically initializes a
     * default
     * BMMainUI instance if no entities are provided.
     *
     * @param entities A variable number of MegaMekLabMainUI instances that will be
     *                 added
     *                 as tabs to the UI. If no entities are provided, a default
     *                 BMMainUI
     *                 instance will be created and added.
     */
    public MegaMekLabTabbedUI(MegaMekLabMainUI... entities) {
        super("MegaMekLab");
        openWindows.add(this);
        JButton newButton = createNewButton();
        JButton openButton = createOpenButton();
        // Initialize tabs with action handlers
        tabs = new EnhancedTabbedPane(List.of(newButton, openButton), true, true);
        tabs.setDockGroupId("MegaMekLabTabbedUI.tabs");

        // If there are more tabs than can fit, show a scroll bar
        tabs.setTabLayoutPolicy(JTabbedPane.SCROLL_TAB_LAYOUT);

        tabs.addChangeListener(new ChangeListener() {
            private WeakReference<Component> lastSelectedComponent = null;

            @Override
            public void stateChanged(ChangeEvent e) {
                if (tabs.getSelectedIndex() < 0) {
                    return;
                }
                final Component selectedComponent = tabs.getSelectedComponent();
                final Component previousComponent = lastSelectedComponent != null ? lastSelectedComponent.get() : null;
        
                if (selectedComponent != previousComponent) {
                    if (selectedComponent instanceof MegaMekLabMainUI mainUI) {
                        mainUI.onActivated();
                        refreshMenuBar();
                    }
                }
                lastSelectedComponent = new WeakReference<>(selectedComponent);
            }
        });
        // Register tab reattachment listener
        tabs.addTabStateListener(new TabStateListener() {
            @Override
            public boolean onTabReattaching(DetachedTabInfo tabInfo) {
                if (tabInfo.getComponent() instanceof MegaMekLabMainUI mainUI) {
                    mainUI.reattachAllTabs();
                }
                return true;
            }

            @Override
            public boolean onTabDetaching(int tabIndex, Component component) {
                if (tabs.getTabCount() <= 1) {
                    // If there is only one tab, don't allow detachment
                    return false;
                }
                return true;
            }

            @Override
            public void onTabCloseRequest(int tabIndex, Component component, InputEvent e) {
                if (component instanceof MegaMekLabMainUI editor) {
                    if (e.isShiftDown() || editor.safetyPrompt()) {
                        closeTabAt(tabIndex);
                    }
                }
            }

            @Override
            public void onTabRemoved(int tabIndex, Component component) {
                // If you try to close the last tab, we close this window
                if (tabs.getTabCount() < 1) {
<<<<<<< HEAD
                    final boolean willTerminate = (openWindows.size() == 1) && (!ForceBuildUI.hasInstance() || !ForceBuildUI.getInstance().isShowing());
=======
                    final boolean willTerminate = (openWindows.size() == 1) && (!ForceBuildUI.hasInstance() || !ForceBuildUI.getInstance().isShowing() || ForceBuildUI.getForceSize() == 0);
>>>>>>> ea04c1f7
                    if (willTerminate && (CConfig.getBooleanParam(CConfig.MISC_APPLICATION_EXIT_PROMPT))
                            && !noTabsOpenExitPrompt()) {
                        newTab();
                    } else {
                        cleanupAndDispose();
                    }
                }
            }
        });
        tabs.setDetachedWindowFactory((title, icon, component, size, location) -> {
            if (component instanceof MegaMekLabMainUI mainUI) {
                // Create a new tabbed UI to host this detached tab
                MegaMekLabTabbedUI newTabbedUI = new MegaMekLabTabbedUI();
                newTabbedUI.setLocation(location);
                newTabbedUI.addTab(mainUI);
                return newTabbedUI;
            }
            return null; // Return null to use default window creation
        });

        // Add initial tabs
        for (MegaMekLabMainUI e : entities) {
            addTab(e);
        }

        tabs.addChangeListener(this);
        setContentPane(tabs);

        menuBar = new MenuBar(this);
        setJMenuBar(menuBar);

        // Enable opening unit and mul files by drag-and-drop
        setTransferHandler(new MMLFileDropTransferHandler(this));

        // Remember the size and position of the window from last time MML was launched
        pack();
        restrictToScreenSize();
        setLocationRelativeTo(null);
        CConfig.getMainUiWindowSize(this).ifPresent(this::setSize);
        CConfig.getMainUiWindowPosition(this).ifPresent(this::setLocation);
        setDefaultCloseOperation(JFrame.DO_NOTHING_ON_CLOSE);
        addWindowListener(new WindowAdapter() {
            @Override
            public void windowClosing(WindowEvent e) {
                exit(); // Call exit() to handle closing the window
            }
        });
        setExtendedState(CConfig.getIntParam(CConfig.GUI_FULLSCREEN));

    }

    public static boolean isOpen() {
        return !openWindows.isEmpty();
    }

    /**
     * Checks if the given editor is the currently selected tab in the tabbed UI.
     * 
     * @param editor The MegaMekLabMainUI instance to check against the currently
     *               selected
     * @return True if the given editor is the currently selected tab, false
     *         otherwise.
     */
    public boolean isTabEditorSelected(MegaMekLabMainUI editor) {
        Component tab = tabs.getTabComponentAt(tabs.getSelectedIndex());
        if (tab instanceof CloseableTab closeableTab) {
            return closeableTab.isTabSelected();
        }
        return false;
    }

    /**
     * Creates a configured "New" button
     */
    private JButton createNewButton() {
        Icon newIcon = UIManager.getIcon("FileView.fileIcon");
        JButton button = new JButton(newIcon);
        button.setToolTipText("<html>New Blank Mek<br>Right Click: Select Unit Type");
        button.setFocusable(false);
        button.setBorderPainted(false);
        button.setContentAreaFilled(false);
        button.addMouseListener(new MouseAdapter() {
            @Override
            public void mousePressed(MouseEvent e) {
                if (e.getButton() == MouseEvent.BUTTON1) {
                    // Left click - directly create a new unit
                    MegaMekLabMainUI newUi = UiLoader.getUI(Entity.ETYPE_MEK, false, false);
                    newUi.setTabOwner(MegaMekLabTabbedUI.this);
                    addTab(newUi);
                } else if (e.getButton() == MouseEvent.BUTTON3) {
                    // Right click - show popup menu
                    showNewUnitPopupMenu(button);
                }
            }
        });
        button.setPreferredSize(new Dimension(32, 32));
        return button;
    }

    /**
     * Creates a configured "Open" button
     */
    private JButton createOpenButton() {
        Icon openIcon = UIManager.getIcon("Tree.openIcon");
        JButton button = new JButton(openIcon);
        button.setToolTipText("<html>Load unit from cache<br>Right Click: Load Unit Menu");
        button.setFocusable(false);
        button.setBorderPainted(false);
        button.setContentAreaFilled(false);
        button.addMouseListener(new MouseAdapter() {
            @Override
            public void mousePressed(MouseEvent e) {
                if (e.getButton() == MouseEvent.BUTTON1) {
                    // Left click - directly load from cache
                    StartupGUI.selectAndLoadUnitFromCache(MegaMekLabTabbedUI.this);
                } else if (e.getButton() == MouseEvent.BUTTON3) {
                    // Right click - show popup menu
                    showLoadUnitPopupMenu(button);
                }
            }
        });
        button.setPreferredSize(new Dimension(32, 32));
        return button;
    }

    /**
     * Displays the popup menu for creating new units
     */
    private void showNewUnitPopupMenu(Component source) {
        JPopupMenu menu = createNewUnitPopupMenu();
        Point location = new Point(5, source.getHeight());
        menu.show(source, location.x, location.y);
    }

    /**
     * Creates the popup menu with options for creating different unit types
     */
    private JPopupMenu createNewUnitPopupMenu() {
        JPopupMenu menu = new JPopupMenu();
        menu.add(newUnitItem("New Mek", Entity.ETYPE_MEK, false));
        menu.add(newUnitItem("New Fighter", Entity.ETYPE_AERO, false));
        menu.add(newUnitItem("New DropShip/Small Craft", Entity.ETYPE_DROPSHIP, false));
        menu.add(newUnitItem("New Advanced Aerospace", Entity.ETYPE_JUMPSHIP, false));
        menu.add(newUnitItem("New Tank", Entity.ETYPE_TANK, false));
        menu.add(newUnitItem("New Support Vehicle", Entity.ETYPE_SUPPORT_TANK, false));
        menu.add(newUnitItem("New Battle Armor", Entity.ETYPE_BATTLEARMOR, false));
        menu.add(newUnitItem("New Conventional Infantry", Entity.ETYPE_INFANTRY, false));
        menu.add(newUnitItem("New ProtoMek", Entity.ETYPE_PROTOMEK, false));
        menu.add(newUnitItem("New Handheld Weapon", Entity.ETYPE_HANDHELD_WEAPON, false));

        JMenu primitive = new JMenu("New Primitive...");
        primitive.add(newUnitItem("New Mek", Entity.ETYPE_MEK, true));
        primitive.add(newUnitItem("New Fighter", Entity.ETYPE_AERO, true));
        primitive.add(newUnitItem("New DropShip/Small Craft", Entity.ETYPE_DROPSHIP, true));
        primitive.add(newUnitItem("New JumpShip", Entity.ETYPE_JUMPSHIP, true));

        menu.add(primitive);
        return menu;
    }

    /**
     * Creates a menu item for creating a specific unit type
     */
    private JMenuItem newUnitItem(String name, long entityType, boolean primitive) {
        JMenuItem item = new JMenuItem(name);
        item.addActionListener(e -> {
            MegaMekLabMainUI newUi = UiLoader.getUI(entityType, primitive, false);
            newUi.setTabOwner(MegaMekLabTabbedUI.this);
            addTab(newUi);
        });
        return item;
    }

    /**
     * Displays the popup menu for loading units
     */
    private void showLoadUnitPopupMenu(Component source) {
        JPopupMenu menu = createLoadUnitPopupMenu();
        Point location = new Point(5, source.getHeight());
        menu.show(source, location.x, location.y);
    }

    /**
     * Creates the popup menu with options for loading units
     */
    private JPopupMenu createLoadUnitPopupMenu() {
        JPopupMenu menu = new JPopupMenu();

        JMenuItem fromCache = new JMenuItem("Load from cache");
        fromCache.addActionListener(e -> StartupGUI.selectAndLoadUnitFromCache(this));
        menu.add(fromCache);

        JMenuItem fromFile = new JMenuItem("Load from file");
        fromFile.addActionListener(e -> getMMLMenuBar().loadUnitFromFile(-1));
        menu.add(fromFile);

        return menu;
    }

    /**
     * Retrieves the currently selected editor from the tabbed user interface.
     *
     * @return The currently selected MegaMekLabMainUI instance, which represents
     *         the active editor in the tabbed UI, or null if no tab is selected.
     * @deprecated Use {@link #getActiveEditor()} instead as it provides the same functionality.
     */
    @Deprecated(since = "0.50.05", forRemoval = true)
    public MegaMekLabMainUI currentEditor() {
        return getActiveEditor();
    }

    /**
     * Refreshes the display of the given entity.
     * This method is called when the entity is modified externally.
     * 
     * @param entityToFind
     */
    public static synchronized void refreshEntity(Entity entityToFind) {
        if (entityToFind == null) {
            return;
        }
        // Try to find the entity in the open editors
        for (MegaMekLabMainUI editor : editors) {
            if (editor.getEntity() == entityToFind) {
                SwingUtilities.invokeLater(() -> {
                    editor.refreshAll();
                });
                return; // Found and refreshed
            }
        }
    }

    /**
     * Finds an open editor tab for the given entity
     *
     * @param entityToFind The entity
     */
    public static synchronized MegaMekLabMainUI getEditorForEntity(Entity entityToFind) {
        if (entityToFind == null) {
            return null;
        }
        // Try to find the entity in the open editors
        for (MegaMekLabMainUI editor : editors) {
            if (editor.getEntity() == entityToFind) {
                return editor;
            }
        }
        return null;
    }

    /**
     * Finds an open editor tab for the given entity, brings its window to the front,
     * and selects the tab. If no editor is found, creates a new tab in the first
     * available window.
     *
     * @param entityToFind The entity to show the editor for.
     */
    public static synchronized void showEditorForEntity(Entity entityToFind) {
        MegaMekLabMainUI editor = getEditorForEntity(entityToFind);
        if (editor != null) {
            MegaMekLabTabbedUI owner = editor.getTabOwner();
            if (owner != null) {
                owner.setVisible(true);
                owner.toFront();
                owner.requestFocus();
                owner.tabs.setSelectedComponent(editor);
                return; // Found and activated
            }
        }

        // If not found, create a new tab in the first available window
        MegaMekLabTabbedUI targetWindow = openWindows.stream().findFirst().orElse(null);
        if (targetWindow == null) {
            // If no windows are open, create a new one
            targetWindow = new MegaMekLabTabbedUI();
            targetWindow.setVisible(true);
        }

        if (StartupGUI.hasInstance()) {
            StartupGUI.getInstance().getFrame().setVisible(false);
            StartupGUI.getInstance().getFrame().dispose();
        }
        
        MegaMekLabMainUI newUi = UiLoader.getUI(entityToFind, "");
        targetWindow.addTab(newUi, true);

        targetWindow.setVisible(true);
        targetWindow.toFront();
        targetWindow.requestFocus();
    }

    /**
     * Retrieves the currently selected editor from the tabbed user interface.
     *
     * @return The currently selected MegaMekLabMainUI instance, which represents
     *         the active editor in the tabbed UI, or null if no tab is selected.
     */
    public MegaMekLabMainUI getActiveEditor() {
        int selectedIndex = tabs.getSelectedIndex();
        // Check if the selected index is valid
        if (selectedIndex >= 0) {
            Component tabComponent = tabs.getTabComponentAt(selectedIndex);
            if (tabComponent instanceof CloseableTab tab) {
                if (tab.getComponent() instanceof MegaMekLabMainUI mainUI) {
                    return mainUI;
                }
            }
        }
        return null;
    }

    /**
     * Updates the name of the currently selected tab in the tabbed user interface.
     * Should typically be called when the name of the unit being edited changes.
     *
     * @param editor  The editor for which the tab name needs to be set
     * @param tabName The new name to be set for the currently selected tab.
     */
    public void setTabName(MegaMekLabMainUI editor, String tabName) {
        int tabIndex = tabs.indexOfComponent(editor);
        if (tabIndex >= 0) {
            CloseableTab tab = (CloseableTab) tabs.getTabComponentAt(tabIndex);
            if (tab != null) {
                tab.setTitle(tabName);
                tab.setDirty(editor.isDirty());
            }
        }
    }

    /**
     * Adds a new editor tab to the tabbed UI. This includes adding the editor
     * to the internal editor collection, refreshing it, setting the ownership,
     * and adding the tab to the tabs UI.
     *
     * @param editor      The MegaMekLabMainUI instance to be added as a new tab.
     * @param setSelected Whether to set the new tab as the currently selected tab.
     */
    private void addTab(MegaMekLabMainUI editor, boolean setSelected) {
        if (!editors.contains(editor)) {
            editors.add(editor);
        }
        final Entity entity = editor.getEntity();
        final String tabName = entity.getShortNameRaw();
        tabs.addCloseableTab(tabName, null, editor);
        editor.setTabOwner(this);
        if (setSelected) {
            tabs.setSelectedIndex(tabs.getTabCount() - 1);
        }
        // editor.refreshAll(); // not needed?
    }

    private void addTab(MegaMekLabMainUI editor) {
        addTab(editor, true);
    }

    /**
     * The name is misleading, this is actually the Switch Unit Type operation!
     * Replaces the current editor with a new blank one of the given unit type.
     * Disposes of the old editor UI after the new one is initialized.
     *
     * @param type       the type of unit to load for the new editor UI
     * @param primitive  whether the unit is primitive
     * @param industrial whether the unit is an IndustrialMek
     */
    private void newUnit(long type, boolean primitive, boolean industrial) {
        final int index = tabs.getSelectedIndex();
        if (index < 0) {
            return; // No tab selected, nothing to do
        }
        MegaMekLabMainUI editor = UiLoader.getUI(type, primitive, industrial);
        if (!editors.contains(editor)) {
            editors.add(editor);
        }
        final Entity entity = editor.getEntity();
        final String tabName = entity.getShortNameRaw();
        tabs.addCloseableTab(tabName, null, editor, index);
        editor.setTabOwner(this);
        tabs.setSelectedIndex(index);
        closeTabAt(index+1); // Close the old tab
    }

    /**
     * The name is misleading, this is actually the Switch Unit Type operation!
     * Replaces the current editor with a new blank one of the given unit type.
     * Disposes of the old editor UI after the new one is initialized.
     *
     * @param type      the type of unit to load for the new editor UI
     * @param primitive whether the unit is primitive
     */
    @Override
    public void newUnit(long type, boolean primitive) {
        newUnit(type, primitive, false);
    }

    /**
     * Adds a new tab with the given unit to the tabbed user interface.
     *
     * @param entity      The Entity object representing the unit to be added.
     * @param filename    The name of the file associated with the unit being added.
     * @param setSelected Whether to set the new tab as the currently selected tab.
     */
    public void addUnit(Entity entity, String filename, boolean setSelected) {
        UnitUtil.updateLoadedUnit(entity);
        var ui = UiLoader.getUI(entity, filename);
        addTab(ui, setSelected);
        refreshMenuBar();
    }

    private boolean noTabsOpenExitPrompt() {
        if (CConfig.getBooleanParam(CConfig.MISC_SKIP_SAFETY_PROMPTS)) {
            return true;
        }
        int exitPrompt = JOptionPane.showConfirmDialog(this,
                "Would you like to exit MegaMekLab?",
                "Confirm Close",
                JOptionPane.YES_NO_OPTION,
                JOptionPane.WARNING_MESSAGE);
        return exitPrompt == JOptionPane.YES_OPTION;
    }

    private boolean exitPrompt() {
        if (CConfig.getBooleanParam(CConfig.MISC_SKIP_SAFETY_PROMPTS)) {
            return true;
        }
        int savePrompt = JOptionPane.showConfirmDialog(this,
                "All unsaved changes to open units will be discarded. Close anyway?",
                "Confirm Close",
                JOptionPane.YES_NO_OPTION,
                JOptionPane.WARNING_MESSAGE);
        return savePrompt == JOptionPane.YES_OPTION;
    }

    private synchronized void saveConfig() {
        CConfig.setParam(CConfig.GUI_FULLSCREEN, Integer.toString(getExtendedState()));
        CConfig.setParam(CConfig.GUI_PLAF, UIManager.getLookAndFeel().getClass().getName());
        CConfig.writeMainUiWindowSettings(this);
        CConfig.saveConfig();
        PreferenceManager.getInstance().save();
        MegaMek.getMMPreferences().saveToFile(MMLConstants.MM_PREFERENCES_FILE);
        MegaMekLab.getMMLPreferences().saveToFile(MMLConstants.MML_PREFERENCES_FILE);

        if (CConfig.getStartUpType() == MMLStartUp.RESTORE_TABS) {
            try {
                TabUtil.saveTabState(editors.stream().limit(editors.size()).toList());
            } catch (IOException e) {
                throw new RuntimeException(e);
            }
        }
    }

    private void cleanupAndDispose() {
        openWindows.remove(this);
        final boolean willTerminate = (openWindows.isEmpty() 
<<<<<<< HEAD
        && (!ForceBuildUI.hasInstance() || !ForceBuildUI.getInstance().isShowing()));
=======
        && (!ForceBuildUI.hasInstance() || !ForceBuildUI.getInstance().isShowing() || ForceBuildUI.getForceSize() == 0));
>>>>>>> ea04c1f7
        if (willTerminate) {
            saveConfig(); // Save settings before closing
        }
        // We dispose all tabs, we already prompted the user for saving
        for (int i = editors.size() - 1; i >= 0; i--) {
            MegaMekLabMainUI editor = editors.get(i);
            if (editor.getTabOwner() != MegaMekLabTabbedUI.this) {
                continue;
            }
            remove(editor);
            editor.setTabOwner(null);
            editors.remove(editor);
            closedEditors.push(editor);
        }
        if (willTerminate) {
            System.exit(0);
        } else {
            dispose();
        }
    }

    @Override
    public boolean exit() {
        if (!exitPrompt()) {
            return false;
        }
        cleanupAndDispose();
        return true;
    }

    @Override
    public void refreshAll() {
        for (MegaMekLabMainUI editor : editors) {
            editor.refreshAll();
        }
    }

    private void restrictToScreenSize() {
        DisplayMode currentMonitor = getGraphicsConfiguration().getDevice().getDisplayMode();
        int scaledMonitorW = UIUtil.getScaledScreenWidth(currentMonitor);
        int scaledMonitorH = UIUtil.getScaledScreenHeight(currentMonitor);
        int w = Math.min(getSize().width, scaledMonitorW);
        int h = Math.min(getSize().height, scaledMonitorH);
        setSize(new Dimension(w, h));
    }

    public void newTab() {
        addTab(new BMMainUI(false, false));
        refreshMenuBar();
    }

    /**
     * Deletes the current tab.
     * This does not issue the safety prompt, it is up to the caller to do so!
     */
    public void closeCurrentTab() {
        closeTabAt(tabs.getSelectedIndex());
    }

    private void closeTabAt(int position) {
        Component tabComponent = tabs.getTabComponentAt(position);
        if (tabComponent instanceof CloseableTab tab) {
            if (tab.getComponent() instanceof MegaMekLabMainUI) {
                MegaMekLabMainUI editor = (MegaMekLabMainUI) tab.getComponent();
                editor.reattachAllTabs();
                final int currentIndex = tabs.getSelectedIndex();
                tabs.remove(position);
                if (currentIndex == position) {
                    // If the tab we just closed was the selected tab, select the previous one
                    // (or the next one if it was the first tab)
                    if (currentIndex > 0 && currentIndex < tabs.getTabCount()) {
                        tabs.setSelectedIndex(currentIndex - 1);
                    } else if (tabs.getTabCount() > 0) {
                        tabs.setSelectedIndex(0);
                    }
                }
                remove(editor);
                editor.setTabOwner(null);
                editors.remove(editor);
                closedEditors.push(editor);
            }
        }

        // Tell the menu bar to enable the "reopen tab" shortcut
        refreshMenuBar();
    }

    public void reopenTab() {
        var editor = closedEditors.pop();
        if (editor != null) {
            addTab(editor);
            refreshMenuBar();
        }
        tabs.revalidate();
        tabs.repaint();
    }

    public boolean hasClosedTabs() {
        return !closedEditors.isEmpty();
    }

    @Override
    public JFrame getFrame() {
        return this;
    }

    @Override
    public Entity getEntity() {
        MegaMekLabMainUI editor = getActiveEditor();
        if (editor == null) {
            return null;
        }
        return editor.getEntity();
    }

    @Override
    public String getFileName() {
        MegaMekLabMainUI editor = getActiveEditor();
        return editor != null ? editor.getFileName() : null;
    }

    @Override
    public boolean hasEntityNameChanged() {
        MegaMekLabMainUI editor = getActiveEditor();
        return editor != null && editor.hasEntityNameChanged();
    }

    @Override
    public void refreshMenuBar() {
        if (menuBar != null && getActiveEditor() != null) {
            menuBar.refreshMenuBar();
        }
    }

    @Override
    public MenuBar getMMLMenuBar() {
        return menuBar;
    }

    @Override
    public void stateChanged(ChangeEvent e) {
        if (e.getSource() == tabs && !editors.isEmpty() && getActiveEditor() != null) {
            refreshMenuBar();
        }
    }

    public List<Entity> getAllEntities() {
        return editors.stream().map(MegaMekLabMainUI::getEntity).toList();
    }

    /**
     * ReopenTabStack is a utility class that manages a fixed-capacity stack of
     * closed MegaMekLabMainUI editors.
     * It allows for storing references to recently closed editors and retrieving
     * them in reverse order of their closure, resembling a "reopen tab"
     * functionality.
     * <p>
     * This stack maintains a circular buffer of references with a maximum capacity
     * defined by the constant STACK_CAPACITY. If the capacity is exceeded, the
     * oldest editor will be disposed of and removed to make room for new entries.
     */
    private static class ReopenTabStack {
        public static final int STACK_CAPACITY = 20;

        private final MegaMekLabMainUI[] closedEditors = new MegaMekLabMainUI[STACK_CAPACITY];
        private int size = 0;
        private int start = 0;

        public void push(MegaMekLabMainUI editor) {
            int pos = start + size % closedEditors.length;
            if (size == closedEditors.length) {
                start++;
                start %= closedEditors.length;
            } else {
                size++;
            }
            closedEditors[pos] = editor;
        }

        public MegaMekLabMainUI pop() {
            if (size == 0) {
                return null;
            }
            int pos = start + size - 1 % closedEditors.length;
            var ret = closedEditors[pos];

            closedEditors[pos] = null;
            size--;

            return ret;
        }

        public boolean isEmpty() {
            return size == 0;
        }
    }
}<|MERGE_RESOLUTION|>--- conflicted
+++ resolved
@@ -159,11 +159,7 @@
             public void onTabRemoved(int tabIndex, Component component) {
                 // If you try to close the last tab, we close this window
                 if (tabs.getTabCount() < 1) {
-<<<<<<< HEAD
-                    final boolean willTerminate = (openWindows.size() == 1) && (!ForceBuildUI.hasInstance() || !ForceBuildUI.getInstance().isShowing());
-=======
                     final boolean willTerminate = (openWindows.size() == 1) && (!ForceBuildUI.hasInstance() || !ForceBuildUI.getInstance().isShowing() || ForceBuildUI.getForceSize() == 0);
->>>>>>> ea04c1f7
                     if (willTerminate && (CConfig.getBooleanParam(CConfig.MISC_APPLICATION_EXIT_PROMPT))
                             && !noTabsOpenExitPrompt()) {
                         newTab();
@@ -617,11 +613,7 @@
     private void cleanupAndDispose() {
         openWindows.remove(this);
         final boolean willTerminate = (openWindows.isEmpty() 
-<<<<<<< HEAD
-        && (!ForceBuildUI.hasInstance() || !ForceBuildUI.getInstance().isShowing()));
-=======
         && (!ForceBuildUI.hasInstance() || !ForceBuildUI.getInstance().isShowing() || ForceBuildUI.getForceSize() == 0));
->>>>>>> ea04c1f7
         if (willTerminate) {
             saveConfig(); // Save settings before closing
         }
