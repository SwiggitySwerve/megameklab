/*
 * Copyright (C) 2025 The MegaMek Team. All Rights Reserved.
 *
 * This file is part of MegaMekLab.
 *
 * MegaMekLab is free software: you can redistribute it and/or modify
 * it under the terms of the GNU General Public License (GPL),
 * version 2 or (at your option) any later version,
 * as published by the Free Software Foundation.
 *
 * MegaMekLab is distributed in the hope that it will be useful,
 * but WITHOUT ANY WARRANTY; without even the implied warranty
 * of MERCHANTABILITY or FITNESS FOR A PARTICULAR PURPOSE.
 * See the GNU General Public License for more details.
 *
 * A copy of the GPL should have been included with this project;
 * if not, see <https://www.gnu.org/licenses/>.
 *
 * NOTICE: The MegaMek organization is a non-profit group of volunteers
 * creating free software for the BattleTech community.
 *
 * MechWarrior, BattleMech, `Mech and AeroTech are registered trademarks
 * of The Topps Company, Inc. All Rights Reserved.
 *
 * Catalyst Game Labs and the Catalyst Game Labs logo are trademarks of
 * InMediaRes Productions, LLC.
 */
package megameklab.ui.util;

import java.awt.*;
import java.awt.event.ComponentAdapter;
import java.awt.event.ComponentEvent;
import java.awt.event.HierarchyEvent;
import java.awt.event.InputEvent;
import java.awt.event.MouseAdapter;
import java.awt.event.MouseEvent;
import java.awt.event.WindowAdapter;
import java.awt.event.WindowEvent;
import java.awt.event.WindowListener;
import java.lang.ref.WeakReference;
import java.util.ArrayList;
import java.util.List;
import java.util.concurrent.ConcurrentHashMap;
import java.util.concurrent.CopyOnWriteArrayList;
import java.util.function.BiConsumer;
import javax.swing.*;
import javax.swing.event.MouseInputAdapter;
import megameklab.util.CConfig;

/**
 * @author Drake
 *         <p>
 *         Enhanced tabbed pane with closable, draggable tabs and additional
 *         action buttons. This component extends
 *         JTabbedPane to add the following features:
 *         <ul>
 *         <li>Closable tabs with an X button on each tab</li>
 *         <li>Ability to drag and reorder tabs</li>
 *         <li>Action buttons on the right side of the tab area (sticky and
 *         not)</li>
 *         <li>Detachable tabs that can be dragged out (or right-click) into
 *         floating windows</li>
 *         </ul>
 */
public class EnhancedTabbedPane extends JTabbedPane {

    // Track detached tabs
    public static class DetachedTabInfo {
        String title;
        Icon icon;
        int originalIndex;
        Component component;
        Window wrapperComponent;
        boolean isCloseableTab = false;
        boolean reattachAllowed = false;
        WeakReference<EnhancedTabbedPane> sourcePane;
        String dockGroupId;

        /**
         * Creates a new DetachedTabInfo instance
         *
         * @param title Title of the tab
         * @param icon Icon for the tab
         * @param component Component to be displayed in the tab
         * @param wrapperComponent The window that wraps the tab
         * @param originalIndex The original index of the tab in the source pane
         * @param isCloseableTab Whether the tab is closeable
         */
        public DetachedTabInfo(String title, Icon icon, Component component, Window wrapperComponent, int originalIndex, boolean isCloseableTab) {
            this.title = title;
            this.icon = icon;
            this.component = component;
            this.wrapperComponent = wrapperComponent;
            this.originalIndex = originalIndex;
            this.isCloseableTab = isCloseableTab;
            this.reattachAllowed = false;
        }

        public Component getComponent() {
            return component;
        }
    }

    private ConcurrentHashMap<Component, DetachedTabInfo> detachedTabs = new ConcurrentHashMap<>();
    private static final int BUTTON_SPACING = 2;
    private static final int GHOST_DRAG_THRESHOLD = 5;
    private static final float GHOST_OPACITY = 0.7f; // Semi-transparent
    private static final int DRAG_DOCK_VERTICAL_MAGNETIC_THRESHOLD = 30;

    // Button panel that sits outside the regular tabs
    private final JPanel actionButtonsPanel;
    private DetachedWindowFactory detachedWindowFactory = null;
    private MouseInputAdapter dragEventsHandler = null;
    private TabDetachmentHandler tabDetachmentHandler = null;
    private JWindow ghostWindow = null;
    private boolean tabDetachingEnabled = false;
    private boolean tabReorderingEnabled = false;
    private boolean actionButtonsAlignAfterTabs = true;
    private int minimumTabsCount = 0;
    private final String noTabsMessage = "<All tabs detached>\n" +
            "Double-click to reattach all tabs";
    private final String tabReattachTabbedBarDoubleclickHint = "Double-click to reattach all tabs";
    private boolean shouldShowNoTabsMessage = false;
    private boolean shouldShowReattachHint = false;
    private boolean isShowingDockingPreview = false;
    private int previewTabIndex = -1;
    private static final String PREVIEW_TAB_ID = "PREVIEW_TAB";
    private String dockGroupId;
    private static final List<WeakReference<EnhancedTabbedPane>> dockableInstances = new CopyOnWriteArrayList<>();

    private static class DragState {
        int tabIndex = -1;
        boolean isDragging = false;
        Point startPoint = null;
        Point dragOffset = null;
        boolean showingGhost = false;
    }

    @FunctionalInterface
    public interface DetachedWindowFactory {
        /**
         * Creates a custom window for detached tabs
         * 
         * @param title     The title for the detached window
         * @param icon      The icon for the detached window
         * @param component The component to be displayed in the detached window
         * @param size      The preferred size for the window
         * @param location  The screen location where the window should appear
         * @return A Window instance to use, or null to use default window creation
         */
        Window createDetachedWindow(String title, Icon icon, Component component,
                Dimension size, Point location);
    }

    /**
     * Interface for customizing tab detachment behavior
     */
    @FunctionalInterface
    public interface TabDetachmentHandler {
        /**
         * Handles custom tab detachment behavior
         * 
         * @param tabbedPane       The tabbedPane instance
         * @param tabIndex         The index of the tab being detached
         * @param component        The component in the tab
         * @param locationOnScreen The screen location where detachment occurred
         * @return true if the detachment was handled by this handler, false to use
         *         default behavior
         */
        boolean handleTabDetachment(EnhancedTabbedPane tabbedPane, int tabIndex,
                Component component, Point locationOnScreen);
    }

    private static final DragState dragState = new DragState();

    public EnhancedTabbedPane() {
        this(null, false, false);
    }

    public EnhancedTabbedPane(boolean tabDetachingEnabled, boolean tabReorderingEnabled) {
        this(null, tabDetachingEnabled, tabReorderingEnabled);
    }

    /**
     * Creates a new EnhancedTabbedPane with closable, draggable tabs and action
     * buttons.
     *
     * @param actionButtons Action Buttons
     */
    public EnhancedTabbedPane(List<JButton> actionButtons, boolean tabDetachingEnabled, boolean tabReorderingEnabled) {
        super();
        // Create action buttons panel with New and Open buttons
        actionButtonsPanel = new JPanel(new FlowLayout(FlowLayout.LEFT, BUTTON_SPACING, 0));
        actionButtonsPanel.setOpaque(false);
        this.tabDetachingEnabled = tabDetachingEnabled;
        this.tabReorderingEnabled = tabReorderingEnabled;

        if (actionButtons != null) {
            for (JButton button : actionButtons) {
                addHoverEffect(button);
                actionButtonsPanel.add(button);
            }
        }

        // Initialize drag and drop capabilities
        initDragEventsHandler();
        setupDragEventsListeners();

        // Add double-click listener for tab area reattachment
        addMouseListener(new MouseAdapter() {
            @Override
            public void mouseClicked(MouseEvent e) {
                if (e.getClickCount() == 2 && hasDetachedTabs()) {
                    int tabIndex = indexAtLocation(e.getX(), e.getY());
                    if (tabIndex == -1) {
                        Rectangle tabArea = getFullTabAreaBounds();
                        // Case 1: Empty space in tab strip was clicked
                        if (tabArea.contains(e.getPoint())) {
                            if (e.getY() <= tabArea.height) {
                                reattachAllTabs();
                                e.consume();
                                return;
                            }
                        }
                        // Case 2: Content area was clicked when no tabs are present
                        else if (getTabCount() == 0 && !tabArea.contains(e.getPoint())) {
                            reattachAllTabs();
                            e.consume();
                        }
                    }
                }
            }
        });

        // Add the component listener to handle positioning of action buttons
        addComponentListener(new ComponentAdapter() {
            @Override
            public void componentResized(ComponentEvent e) {
                positionActionButtons();
            }
        });

        // Listen for tab changes to update action button positioning
        addChangeListener(e -> positionActionButtons());

        // We need to add the action buttons to the layered pane to position them
        addHierarchyListener(e -> {
            if ((e.getChangeFlags() & HierarchyEvent.SHOWING_CHANGED) != 0) {
                if (isShowing()) {
                    SwingUtilities.invokeLater(this::setupActionButtons);
                }
            }
        });
    }

    /**
     * Sets whether tabs can be detached from the pane
     *
     * @param enabled true to enable tab detaching, false to disable
     */
    public void setTabDetachingEnabled(boolean enabled) {
        tabDetachingEnabled = enabled;
        setupDragEventsListeners();
    }

    /**
     * Sets whether tabs can be reordered by dragging
     *
     * @param enabled true to enable tab reordering, false to disable
     */
    public void setTabReorderingEnabled(boolean enabled) {
        tabReorderingEnabled = enabled;
        setupDragEventsListeners();
    }

    /**
     * Sets whether action buttons should be aligned after the tabs or on the right
     * side of the window
     *
     * @param alignAfterTabs true to align after tabs, false to align on the right side
     */
    public void setActionButtonsAlignAfterTabs(boolean alignAfterTabs) {
        actionButtonsAlignAfterTabs = alignAfterTabs;
        deferredPositionActionButtons();
    }

    /**
     * Sets the minimum number of tabs that can't be detached
     *
     * @param minimumTabsCount The minimum number of tabs that can't be detached
     */
    public void setMinimumTabsCount(int minimumTabsCount) {
        this.minimumTabsCount = minimumTabsCount;
    }

    /**
     * Sets the dock group ID for this tabbed pane. This ID is used to group tabbed
     * panels that can share tabs between each other.
     * 
     * @param dockGroupId The ID to set for this tabbed pane (used for cross-pane docking)
     */
    public void setDockGroupId(String dockGroupId) {
        this.dockGroupId = dockGroupId;
    }

    /**
     * Returns the dock group ID for this tabbed pane
     * 
     * @return The ID of the dock group for this tabbed pane, or null if not set
     */
    public String getDockGroupId() {
        return dockGroupId;
    }

    /**
     * Sets a custom factory for creating detached tab windows
     * 
     * @param factory The factory to call when creating a detached window
     */
    public void setDetachedWindowFactory(DetachedWindowFactory factory) {
        this.detachedWindowFactory = factory;
    }

    /**
     * Gets the current detached window factory
     * 
     * @return The current detached window factory or null if none is set
     */
    public DetachedWindowFactory getDetachedWindowFactory() {
        return detachedWindowFactory;
    }

    /**
     * Sets a custom handler for tab detachment operations
     * 
     * @param handler The handler to call when a tab is being detached
     */
    public void setTabDetachmentHandler(TabDetachmentHandler handler) {
        this.tabDetachmentHandler = handler;
    }

    /**
     * Removes all action buttons from the tabbed pane
     */
    public void removeActionButtons() {
        actionButtonsPanel.removeAll();
        setupActionButtons();
    }

    /**
     * Set buttons to the action buttons panel
     *
     * @param actionButtons
     */
    public void setActionButtons(JButton... actionButtons) {
        actionButtonsPanel.removeAll();
        for (JButton button : actionButtons) {
            addHoverEffect(button);
            actionButtonsPanel.add(button);
        }
        setupActionButtons();
        deferredPositionActionButtons();
    }

    /**
     * Adds a button to the action buttons panel
     *
     * @param button
     */
    public void addActionButton(JButton button) {
        addHoverEffect(button);
        actionButtonsPanel.add(button);
        setupActionButtons();
        deferredPositionActionButtons();
    }

    /**
     * Removes a button from the action buttons panel
     *
     * @param button
     */
    public void removeActionButton(JButton button) {
        actionButtonsPanel.remove(button);
        setupActionButtons();
        deferredPositionActionButtons();
    }

    /**
     * Interface for listeners that are notified of tab state changes
     */
    public interface TabStateListener {
        /**
         * Called before a tab is detached from the pane
         *
         * @param tabIndex  The index of the tab being detached
         * @param component The component in the tab
         */
        default boolean onTabDetaching(int tabIndex, Component component) {
            return true;
        }

        /**
         * Called after a tab has been detached and placed in a window
         *
         * @param window  The window containing the detached tab
         * @param tabInfo Information about the detached tab
         */
        default void onTabDetached(Window window, DetachedTabInfo tabInfo) {
        }

        /**
         * Called before a tab is reattached to the pane
         *
         * @param tabInfo Information about the tab being reattached
         */
        default boolean onTabReattaching(DetachedTabInfo tabInfo) {
            return true;
        }

        /**
         * Called after a tab has been reattached to the pane
         *
         * @param tabIndex  The index where the tab was inserted
         * @param component The component that was reattached
         */
        default void onTabReattached(int tabIndex, Component component) {
        }

        /**
         * Called when a tab wants to be closed
         * 
         * @param tabIndex  The index of the tab
         * @param component The component in the tab
         * @param event     The event that triggered the close (may be null)
         */
        default void onTabCloseRequest(int tabIndex, Component component, InputEvent event) {
        }

        /**
         * Called after a tab has been removed
         *
         * @param tabIndex  The index of the tab that was removed
         * @param component The component that was removed
         */
        default void onTabRemoved(int tabIndex, Component component) {
        }
    }

    private List<TabStateListener> tabStateListeners = new ArrayList<>();

    /**
     * Adds a listener that will be notified of tab state changes
     *
     * @param listener The listener to add
     */
    public void addTabStateListener(TabStateListener listener) {
        if (listener != null && !tabStateListeners.contains(listener)) {
            tabStateListeners.add(listener);
        }
    }

    /**
     * Removes a previously added tab state listener
     *
     * @param listener The listener to remove
     *
     * @return true if the listener was found and removed
     */
    public boolean removeTabStateListener(TabStateListener listener) {
        return tabStateListeners.remove(listener);
    }

    // Event firing methods
    protected boolean fireTabDetaching(int tabIndex, Component component) {
        boolean allowDetachment = true;
        for (TabStateListener listener : tabStateListeners) {
            // If any listener returns false, cancel the detachment
            if (!listener.onTabDetaching(tabIndex, component)) {
                allowDetachment = false;
            }
        }
        return allowDetachment;
    }

    protected void fireTabDetached(Window window, DetachedTabInfo tabInfo) {
        for (TabStateListener listener : tabStateListeners) {
            listener.onTabDetached(window, tabInfo);
        }
    }

    protected boolean fireTabReattaching(DetachedTabInfo tabInfo) {
        boolean allowReattachment = true;
        for (TabStateListener listener : tabStateListeners) {
            if (!listener.onTabReattaching(tabInfo)) {
                allowReattachment = false;
            }
        }
        return allowReattachment;
    }

    protected void fireTabReattached(int tabIndex, Component component) {
        for (TabStateListener listener : tabStateListeners) {
            listener.onTabReattached(tabIndex, component);
        }
    }

    protected void fireTabRemoved(int tabIndex, Component component) {
        for (TabStateListener listener : tabStateListeners) {
            listener.onTabRemoved(tabIndex, component);
        }
    }

    /**
     * Adds hover effect to a button
     *
     * @param button The button to enhance with hover effect
     */
    protected void addHoverEffect(JButton button) {
        // Save original appearance
        final Color originalBackground = button.getBackground();

        button.addMouseListener(new MouseAdapter() {
            @Override
            public void mouseEntered(MouseEvent e) {
                // Apply hover appearance
                button.setContentAreaFilled(true);
                button.setBackground(UIManager.getColor("Button.highlight"));
            }

            @Override
            public void mouseExited(MouseEvent e) {
                // Restore original appearance
                button.setContentAreaFilled(false);
                button.setBackground(originalBackground);
            }
        });
    }

    /**
     * Sets up the action buttons on the layered pane to ensure they remain on top
     */
    private void setupActionButtons() {
        if (actionButtonsPanel.getComponentCount() == 0) {
            clearActionButtonsDisplay();
            return;
        }
        removeFromPreviousParent();
        addToLayeredPane();
        setupSpacerForButtons();
    }

    /**
     * Clears action buttons display when there are no buttons
     */
    private void clearActionButtonsDisplay() {
        putClientProperty("JTabbedPane.trailingComponent", null);
        actionButtonsPanel.setVisible(false);
    }

    /**
     * Removes the action buttons panel from its previous parent if it exists
     */
    private void removeFromPreviousParent() {
        Container oldParent = actionButtonsPanel.getParent();
        if (oldParent != null) {
            oldParent.remove(actionButtonsPanel);
        }
    }

    /**
     * Adds the action buttons panel to the appropriate layered pane
     */
    private void addToLayeredPane() {
        // First try to add to parent layered pane if available
        Container parent = getParent();
        if (parent instanceof JLayeredPane layeredPane) {
            layeredPane.add(actionButtonsPanel, JLayeredPane.PALETTE_LAYER);
            layeredPane.setComponentZOrder(actionButtonsPanel, 0);
        } else if (parent != null) {
            // Otherwise find the root pane and use its layered pane
            JRootPane rootPane = SwingUtilities.getRootPane(this);
            if (rootPane != null) {
                JLayeredPane layeredPane = rootPane.getLayeredPane();
                layeredPane.add(actionButtonsPanel, JLayeredPane.PALETTE_LAYER);
            }
        }

        // Position the buttons appropriately
        positionActionButtons();
    }

    /**
     * Sets up a spacer component to reserve space for the action buttons
     */
    private void setupSpacerForButtons() {
        actionButtonsPanel.setVisible(true);
        // Force the buttons panel to calculate its preferred size
        actionButtonsPanel.invalidate();
        actionButtonsPanel.validate();

        JPanel spacer = new JPanel();
        spacer.setOpaque(false);

        // Add some extra padding to ensure enough space
        int width = actionButtonsPanel.getPreferredSize().width + 5;
        spacer.setPreferredSize(new Dimension(width, 1));

        putClientProperty("JTabbedPane.trailingComponent", spacer);
    }

    private void deferredPositionActionButtons() {
        if (actionButtonsPanel.getComponentCount() == 0) {
            return;
        }
        SwingUtilities.invokeLater(this::positionActionButtons);
    }

    /**
     * Positions the action buttons on the right side of the tab area
     */
    private void positionActionButtons() {
        // Check if the tabbed pane is showing, has a parent, and has action buttons
        if (actionButtonsPanel == null ||
                !isShowing() ||
                getParent() == null ||
                actionButtonsPanel.getComponentCount() == 0) {
            return;
        }
        Container parent = actionButtonsPanel.getParent();
        if (parent == null) {
            return;
        }
        try {
            Point tabPosition = getLocationOnScreen();
            Point parentPosition = parent.getLocationOnScreen();
            int actionButtonsPanelWidth = actionButtonsPanel.getPreferredSize().width;
            int actionButtonsPanelHeight = actionButtonsPanel.getPreferredSize().height;
            int availableWidth = getWidth();

            int rightEdgePosition = availableWidth - actionButtonsPanelWidth - 5; // 5px padding from right edge

            int x = tabPosition.x - parentPosition.x + 5;
            int y = tabPosition.y - parentPosition.y + 3;

            // Make sure there's at least one tab before trying to get the bounds
            if (getTabCount() > 0) {
                boolean shouldPositionAtRight = false;

                if (!actionButtonsAlignAfterTabs) {
                    shouldPositionAtRight = true;
                } else if (getTabLayoutPolicy() == SCROLL_TAB_LAYOUT && getTabCount() > 1) {
                    // Calculate the total width of all tabs
                    int totalTabsWidth = 0;
                    for (int i = 0; i < getTabCount(); i++) {
                        Rectangle tabBounds = getBoundsAt(i);
                        if (tabBounds != null) {
                            totalTabsWidth += tabBounds.width;
                        }
                    }
                    if (totalTabsWidth + actionButtonsPanelWidth > availableWidth - 10) {
                        shouldPositionAtRight = true;
                    }
                }
                // Calculate the right edge of the last visible tab
                Rectangle lastTabBounds = getBoundsAt(getTabCount() - 1);
                if (lastTabBounds != null) {
                    int rightEdgeOfLastTab = lastTabBounds.x + lastTabBounds.width + 5;

                    if (shouldPositionAtRight || rightEdgeOfLastTab + actionButtonsPanelWidth > availableWidth - 5) {
                        x = tabPosition.x - parentPosition.x + rightEdgePosition;
                    } else {
                        x = tabPosition.x - parentPosition.x + rightEdgeOfLastTab;
                    }
                    // Position the buttons properly after the last tab, aligning vertically
                    y = tabPosition.y - parentPosition.y +
                            lastTabBounds.y +
                            (lastTabBounds.height - actionButtonsPanelHeight) / 2;
                }
            }

            actionButtonsPanel.setBounds(x, y, actionButtonsPanelWidth, actionButtonsPanelHeight);
            actionButtonsPanel.revalidate();
            actionButtonsPanel.repaint();
        } catch (IllegalComponentStateException e) {
            // Component might not be showing on screen yet
        }
    }

    private boolean isDragFunctionalityEnabled() {
        return tabDetachingEnabled || tabReorderingEnabled;
    }

    private void setupDragEventsListeners() {
        removeMouseListener(dragEventsHandler);
        removeMouseMotionListener(dragEventsHandler);
        if (isDragFunctionalityEnabled()) {
            addMouseListener(dragEventsHandler);
            addMouseMotionListener(dragEventsHandler);
        }
    }

    /**
     * Initialize drag and drop functionality for tab reordering
     */
    private void initDragEventsHandler() {
        dragEventsHandler = new MouseInputAdapter() {
            private int targetIndex = -1; // Track potential drop target during drag

            @Override
            public void mousePressed(MouseEvent e) {
                if (!isDragFunctionalityEnabled()) {
                    return;
                }
                if (getTabCount() <= minimumTabsCount) {
                    return;
                }
                dragState.tabIndex = indexAtLocation(e.getX(), e.getY());
                if (dragState.tabIndex >= 0) {
                    if (SwingUtilities.isLeftMouseButton(e)) {
                        dragState.startPoint = e.getPoint();
                        dragState.isDragging = true;
                        targetIndex = -1; // Reset target index
                    } else if (tabDetachingEnabled && SwingUtilities.isRightMouseButton(e)) {
                        Point locationOnScreen = e.getLocationOnScreen();
                        locationOnScreen.x -= 50;
                        locationOnScreen.y -= 10;
                        detachTab(dragState.tabIndex, locationOnScreen);
                        dragState.tabIndex = -1;
                    } else if (SwingUtilities.isMiddleMouseButton(e)) {
                        // Handle middle-click to close tab
                        Component tabComponent = getTabComponentAt(dragState.tabIndex);
                        if (tabComponent instanceof CloseableTab closeableTab) {
                            closeableTab.close(e);
                        }
                    }
                }
            }

            @Override
            public void mouseDragged(MouseEvent e) {
                if (!isDragFunctionalityEnabled()) {
                    return;
                }
                if (getTabCount() <= minimumTabsCount) {
                    return;
                }
                if (dragState.isDragging && dragState.tabIndex >= 0 && dragState.startPoint != null) {
                    int deltaX = Math.abs(e.getX() - dragState.startPoint.x);
                    int deltaY = Math.abs(e.getY() - dragState.startPoint.y);

                    if ((deltaX > GHOST_DRAG_THRESHOLD || deltaY > GHOST_DRAG_THRESHOLD) && !dragState.showingGhost) {
                        showGhostImage(dragState.tabIndex, e.getLocationOnScreen());
                    }

                    if (dragState.showingGhost) {
                        updateGhostLocation(e.getLocationOnScreen());
                    }
                    if (tabReorderingEnabled) {
                        targetIndex = indexAtLocation(e.getX(), e.getY());
                        repaint();
                    }
                }
            }

            @Override
            public void mouseReleased(MouseEvent e) {
                if (!isDragFunctionalityEnabled()) {
                    return;
                }
                if (dragState.isDragging && dragState.tabIndex >= 0) {
                    Point releasePoint = e.getLocationOnScreen();
                    EnhancedTabbedPane targetPane = findTargetTabbedPane(releasePoint);
                    if (targetPane != null && targetPane != EnhancedTabbedPane.this) {
                        // We're over another compatible tabbed pane - perform dock
                        transferTabToPane(dragState.tabIndex, targetPane, releasePoint);
                    } else {
                        // Local behavior for detaching or reordering
                        Rectangle bounds = getFullTabAreaBounds();
                        if (tabDetachingEnabled && !bounds.contains(e.getPoint())) {
                            Point locationOnScreen = e.getLocationOnScreen();
                            boolean customHandled = false;
                            if (tabDetachmentHandler != null) {
                                Component component = getComponentAt(dragState.tabIndex);
                                customHandled = tabDetachmentHandler.handleTabDetachment(
                                        EnhancedTabbedPane.this, dragState.tabIndex, component, locationOnScreen);
                            }
                            if (!customHandled) {
                                locationOnScreen.x -= 50;
                                locationOnScreen.y -= 10;
                                detachTab(dragState.tabIndex, locationOnScreen);
                            }
                        } else if (tabReorderingEnabled && targetIndex >= 0 && targetIndex != dragState.tabIndex) {
                            moveTab(dragState.tabIndex, targetIndex);
                        }
                    }
                }
                dragState.isDragging = false;
                dragState.startPoint = null;
                hideGhostImage();
                dragState.tabIndex = -1;
                targetIndex = -1;
            }
        };
    }

    /**
     * Finds a compatible tabbed pane at the given screen location
     */
    private EnhancedTabbedPane findTargetTabbedPane(Point screenPoint) {
        if (dockGroupId == null) {
            return null;
        }
        // Cleanup stale references
        dockableInstances.removeIf(ref -> ref.get() == null);
        for (WeakReference<EnhancedTabbedPane> ref : dockableInstances) {
            EnhancedTabbedPane pane = ref.get();
            if (pane != this && pane.dockGroupId != null && pane.dockGroupId.equals(this.dockGroupId)
                    && pane.isShowing()) {
                try {
                    Point panePoint = new Point(screenPoint);
                    SwingUtilities.convertPointFromScreen(panePoint, pane);
                    Rectangle tabArea = pane.getFullTabAreaBounds();
                    if (tabArea.contains(panePoint)) {
                        return pane;
                    }
                } catch (IllegalComponentStateException ex) {
                }
            }
        }
        return null;
    }

    /**
     * Transfers a tab from this pane into another tabbed pane
     */
    private void transferTabToPane(int sourceIndex, EnhancedTabbedPane targetPane, Point screenPoint) {
        if (sourceIndex < 0 || sourceIndex >= getTabCount()) {
            return;
        }

        // Collect information
        Component component = getComponentAt(sourceIndex);
        String title = getTitleAt(sourceIndex);
        Icon icon = getIconAt(sourceIndex);
        String tooltip = getToolTipTextAt(sourceIndex);
        Component tabComponent = getTabComponentAt(sourceIndex);

        Point targetPoint = new Point(screenPoint);
        SwingUtilities.convertPointFromScreen(targetPoint, targetPane);

        // Find insert index in target pane
        int targetIndex = targetPane.indexAtLocation(targetPoint.x, targetPoint.y);
        if (targetIndex == -1) {
            targetIndex = targetPane.getTabCount();
        }

        // Remove from source
        remove(sourceIndex);

        // Add to target
        targetPane.insertTab(title, icon, component, tooltip, targetIndex);
        if (tabComponent != null) {
            targetPane.setTabComponentAt(targetIndex, tabComponent);
            if (tabComponent instanceof CloseableTab closeableTab) {
                closeableTab.setParentPane(targetPane);
            }
        }

        targetPane.setSelectedIndex(targetIndex);
    }

    /**
     * @return Rectangle representing the tab header area
     */
    private Rectangle getTabAreaBounds() {
        int tabCount = getTabCount();
        if (tabCount == 0) {
            Rectangle bounds = getBounds();
            return new Rectangle(bounds.x, bounds.y, 0, 32); // fallback
        }

        int tabPlacement = getTabPlacement();
        Rectangle rect = getBoundsAt(0);

        Rectangle lastRect = getBoundsAt(tabCount - 1);

        // Calculate the area containing all tabs
        if (tabPlacement == JTabbedPane.TOP || tabPlacement == JTabbedPane.BOTTOM) {
            rect.width = lastRect.x + lastRect.width - rect.x;
        } else {
            rect.height = lastRect.y + lastRect.height - rect.y;
        }
        return rect;
    }

    /**
     * Calculate the bounds of the full tab header area
     *
     * @return Rectangle representing the tab header area
     */
    private Rectangle getFullTabAreaBounds() {
        Rectangle bounds = getBounds();
        Insets insets = getInsets();
        bounds.x = insets.left;
        bounds.y = insets.top;
        bounds.width -= insets.left + insets.right;
        int tabCount = getTabCount();
        if (tabCount == 0) {
            bounds.height = 32; // Default height
        } else {
            // Find the maximum bottom edge of all tabs to account for multiple rows
            int maxBottom = 0;
            for (int i = 0; i < tabCount; i++) {
                Rectangle tabBounds = getBoundsAt(i);
                if (tabBounds != null) {
                    int bottom = tabBounds.y + tabBounds.height;
                    if (bottom > maxBottom) {
                        maxBottom = bottom;
                    }
                }
            }
            bounds.height = maxBottom;
        }
        return bounds;
    }

    /**
     * Shows a ghost image of the tab being dragged
     *
     * @param tabIndex The index of the tab being dragged
     * @param location The current mouse location
     */
    private void showGhostImage(int tabIndex, Point location) {
        if (dragState.showingGhost || tabIndex < 0 || tabIndex >= getTabCount()) {
            return;
        }

        if (ghostWindow == null) {
            Window parent = SwingUtilities.getWindowAncestor(this);
            ghostWindow = new JWindow(parent);
            ghostWindow.setOpacity(GHOST_OPACITY);
        }

        // Get tab bounds for sizing
        Rectangle tabBounds = getBoundsAt(tabIndex);
        if (tabBounds == null) {
            return;
        }

        // Calculate offset between mouse position and tab origin
        Point tabLocation = getLocationOnScreen();
        tabLocation.x += tabBounds.x;
        tabLocation.y += tabBounds.y;

        // Store the offset between the mouse location and the tab origin
        dragState.dragOffset = new Point(location.x - tabLocation.x, location.y - tabLocation.y);

        JPanel ghostPanel = new JPanel(new BorderLayout());

        // Get the tab component (our custom CloseableTab or default tab)
        Component tabComponent = getTabComponentAt(tabIndex);
        String title = getTitleAt(tabIndex);
        Icon icon = getIconAt(tabIndex);
        boolean isSelected = (getSelectedIndex() == tabIndex);

        // If we have a custom tab component, try to match its appearance
        if (tabComponent instanceof CloseableTab closeableTab) {
            title = closeableTab.getTitle(); // Get the title from the enhanced tab

            JLabel titleLabel = new JLabel(title);
            titleLabel.setIcon(icon);
            titleLabel.setHorizontalTextPosition(JLabel.RIGHT);

            // Match component foreground
            titleLabel.setForeground(tabComponent.getForeground());
            titleLabel.setFont(tabComponent.getFont());

            ghostPanel.setOpaque(true);
            ghostPanel.setBackground(getBackground());
            ghostPanel.add(titleLabel, BorderLayout.WEST);
        }
        // We have a standard tab
        else {
            JLabel tabLabel = new JLabel(title);
            tabLabel.setIcon(icon);
            tabLabel.setHorizontalTextPosition(JLabel.RIGHT);

            // Look for tab colors based on current L&F
            Color background = null;
            Color foreground = null;

            // Try to get colors based on selection state and current L&F
            if (isSelected) {
                foreground = UIManager.getColor("TabbedPane.selectedForeground");
                background = UIManager.getColor("TabbedPane.selectedBackground");
            }

            // Fallback if selected colors aren't defined
            if (foreground == null) {
                foreground = UIManager.getColor("TabbedPane.foreground");
            }
            if (background == null) {
                background = UIManager.getColor("TabbedPane.background");
            }

            // Use component colors as final fallback
            if (foreground == null) {
                foreground = getForeground();
            }
            if (background == null) {
                background = getBackground();
            }

            tabLabel.setForeground(foreground);
            ghostPanel.setBackground(background);
            tabLabel.setFont(getFont());

            ghostPanel.add(tabLabel, BorderLayout.CENTER);
        }

        ghostPanel.setBorder(BorderFactory.createEmptyBorder(2, 5, 2, 5));
        // Size the ghost panel to match the tab's size
        ghostPanel.setPreferredSize(new Dimension(tabBounds.width, tabBounds.height));

        ghostWindow.getContentPane().removeAll();
        ghostWindow.getContentPane().add(ghostPanel);
        ghostWindow.pack();

        dragState.dragOffset = new Point(ghostWindow.getWidth() / 2, ghostWindow.getHeight() / 2);

        updateGhostLocation(location);
        ghostWindow.setVisible(true);
        dragState.showingGhost = true;
    }

    /**
     * Updates the position of the ghost image
     *
     * @param location The current mouse location
     */
    private void updateGhostLocation(Point location) {
        if (ghostWindow == null || !ghostWindow.isVisible() || location == null || dragState.dragOffset == null) {
            return;
        }
        // Position the ghost window so that it appears to be grabbed at the same
        // place where the user initially clicked
        try {
            ghostWindow.setLocation(location.x - dragState.dragOffset.x, location.y - dragState.dragOffset.y);

        } catch (IllegalComponentStateException e) {
            hideGhostImage();
        }
    }

    /**
     * Hides the ghost image
     */
    private void hideGhostImage() {
        if (ghostWindow != null) {
            ghostWindow.setVisible(false);
        }
        dragState.showingGhost = false;
    }

    /**
     * Checks if there are any detached tabs
     *
     * @return true if there are detached tabs, false otherwise
     */
    public boolean hasDetachedTabs() {
        return !detachedTabs.isEmpty();
    }

    /**
     * Updates the title of a detached tab window containing the given editor
     *
     * @param frame The editor to find in detached windows
     * @param title The new title to set
     *
     * @return true if a detached window was found and updated, false otherwise
     */
    public boolean setDetachedTabTitle(JFrame frame, String title) {
        for (Component component : detachedTabs.keySet()) {
            if (component instanceof JFrame detachedFrame) {
                DetachedTabInfo info = detachedTabs.get(detachedFrame);
                if (info.component == frame) {
                    detachedFrame.setTitle(title);
                    info.title = title;
                    return true;
                }
            }
        }
        return false;
    }

    /**
     * Sets the title prefix for all the detached tab windows
     *
     * @param prefix The prefix to set
     */
    public void setDetachedTabsPrefixTitle(String prefix) {
        for (Component component : detachedTabs.keySet()) {
            setDetachedTabPrefixTitle(detachedTabs.get(component), prefix);
        }
    }

    /**
     * Sets the title prefix for a detached tab window
     *
     * @param detachedTab The detached tab info
     * @param prefix      The prefix to set
     */
    public void setDetachedTabPrefixTitle(DetachedTabInfo detachedTab, String prefix) {
        if (detachedTab.wrapperComponent instanceof JFrame frame) {
            frame.setTitle(prefix + " - " + detachedTab.title);
        } else if (detachedTab.wrapperComponent instanceof JDialog dialog) {
            dialog.setTitle(prefix + " - " + detachedTab.title);
        }
    }

    /**
     * Gets the actual visible content area size for a tab
     *
     * @param tabIndex The tab index
     *
     * @return Dimension representing the actual content area size
     */
    private Dimension getTabContentSize(int tabIndex) {
        if (tabIndex < 0 || tabIndex >= getTabCount()) {
            return new Dimension(400, 300); // Default fallback size
        }

        Rectangle contentRect = getBounds();
        Insets insets = getInsets();

        int width = contentRect.width - insets.left - insets.right;
        int height = contentRect.height - insets.top - insets.bottom;

        return new Dimension(width, height);
    }

    /**
     * Moves a tab from one position to another
     *
     * @param fromIndex The index to move from
     * @param toIndex   The index to move to
     */
    private void moveTab(int fromIndex, int toIndex) {
        Component component = getComponentAt(fromIndex);
        String title = getTitleAt(fromIndex);
        Icon icon = getIconAt(fromIndex);
        String tooltip = getToolTipTextAt(fromIndex);
        boolean isEnabled = isEnabledAt(fromIndex);

        // Get the tab component (our custom CloseableTab) if it exists
        Component tabComponent = getTabComponentAt(fromIndex);

        // Remove the tab
        remove(fromIndex);

        // Insert it at the new position
        insertTab(title, icon, component, tooltip, toIndex);
        setEnabledAt(toIndex, isEnabled);

        // Set the tab component back
        if (tabComponent != null) {
            setTabComponentAt(toIndex, tabComponent);
        }

        setSelectedIndex(toIndex);
    }

    public int addCloseableTab(String title, Icon icon, Component component) {
        return addCloseableTab(title, icon, component, getTabCount());
    }

    /**
     * Adds a closeable tab to this tabbed pane
     *
     * @param title          The title of the tab
<<<<<<< HEAD
     * @param icon           The icon to display in the tab
=======
     * @param icon           the {@link Icon} for the tab.
>>>>>>> c8adc643
     * @param component      The component to display in the tab
     * @param tabIndex       The index at which to add the tab
     *
     * @return The index of the newly added tab
     */
    public int addCloseableTab(String title, Icon icon, Component component, int tabIndex) {
        Component contentToAdd = null;
        if (component instanceof JFrame) {
            contentToAdd = ((JFrame) component).getContentPane();
        } else {
            contentToAdd = component;
        }
        int actualIndex = tabIndex < 0 ? getTabCount() : Math.min(tabIndex, getTabCount());
        insertTab(title, icon, contentToAdd, null, actualIndex);
        setTabComponentAt(actualIndex, new CloseableTab(this, title, component));
        return actualIndex;
    }

    /**
     * Window listener to handle reattaching detached tabs
     */
    private final WindowAdapter componentReattachmentListener = new WindowAdapter() {
        @Override
        public void windowClosing(WindowEvent e) {
            if (e.getSource() instanceof Component component) {
                reattachTab(component);
            }
        }
    };

    /**
     * Detaches a tab from the pane and creates a floating window
     *
     * @param tab      An CloseableTab instance representing the tab to detach
     * @param location The screen location where to position the new window
     */
    public void detachTab(CloseableTab tab, Point location) {
        int tabIndex = tab.findTabIndex();
        if (tabIndex < 0) {
            return;
        }
        detachTab(tabIndex, location);
    }

    /**
     * Detaches a tab from the pane into a floating window
     *
     * @param tabIndex The index of the tab to detach
     * @param location The screen location for the detached window
     */
    public void detachTab(int tabIndex, Point location) {
        // Validate parameters
        if (tabIndex < 0 || tabIndex >= getTabCount()) {
            return;
        }

        // Extract tab information once
        String title;
        Icon icon = getIconAt(tabIndex);
        Component component = getComponentAt(tabIndex);
        Component componentWindow = null;
        Component tabComponent = getTabComponentAt(tabIndex);
        Dimension compSize;
        if (tabComponent instanceof CloseableTab closeableTab) {
            title = closeableTab.getTitle();
            componentWindow = closeableTab.component;
        } else {
            title = getTitleAt(tabIndex);
        }
        if (componentWindow != null || component instanceof JFrame || component instanceof JDialog) {
            // Is a window, probably it has his own size management... but we initialize it
            // anyway with the tab size
            compSize = ensureValidSize(getTabContentSize(tabIndex), 400, 300);
        } else {
            // Get the named tab stored window size if available, otherwise fallback to the
            // tab size
            compSize = ensureValidSize(CConfig.getNamedWindowSize(title)
                    .orElse(getTabContentSize(tabIndex)), 400, 300);
        }
        // Notify listeners before detaching - if any return false, cancel the
        // detachment
        if (!fireTabDetaching(tabIndex, component)) {
            return;
        }

        // Remove the tab from the pane before creating windows to avoid focus issues
        remove(tabIndex);

        // Create the detached window based on component type
        Window detachedWindow = createDetachedWindow(title,
                icon,
                componentWindow,
                component,
                compSize,
                location,
                tabComponent,
                tabIndex);

        // Notify listeners after detaching
        DetachedTabInfo tabInfo = detachedTabs.get(detachedWindow);
        if (tabInfo != null) {
            tabInfo.sourcePane = new WeakReference<>(this);
            tabInfo.dockGroupId = this.dockGroupId;
        }
        updateNoTabsMessageVisibility();
        fireTabDetached(detachedWindow, tabInfo);
    }

    /**
     * Removes any existing listener and adds a fresh one
     */
    private void cleanupAndAddWindowListener(Window window) {
        // Remove any existing reattachment listeners
        for (WindowListener listener : window.getWindowListeners()) {
            if (listener == componentReattachmentListener) {
                window.removeWindowListener(listener);
            }
        }
        // Add the reattachment listener
        window.addWindowListener(componentReattachmentListener);
        window.addWindowListener(new WindowAdapter() {
            @Override
            public void windowClosing(WindowEvent e) {
                if (isShowingDockingPreview) {
                    removePreviewTab();
                }
                if (e.getSource() instanceof Component component) {
                    reattachTab(component);
                }
            }

            @Override
            public void windowDeactivated(WindowEvent e) {
                if (isShowingDockingPreview) {
                    removePreviewTab();
                }
            }
        });
    }

    /**
     * Ensures window dimensions are valid
     */
    private Dimension ensureValidSize(Dimension size, int defaultWidth, int defaultHeight) {
        int width = (size.width <= 0) ? defaultWidth : size.width;
        int height = (size.height <= 0) ? defaultHeight : size.height;
        return new Dimension(width, height);
    }

    /**
     * Creates an appropriate window type for the detached tab
     */
    private Window createDetachedWindow(String title, Icon icon, Component window, Component component, Dimension size,
            Point location, Component tabComponent, int tabIndex) {

        final boolean isCloseableTab = tabComponent instanceof CloseableTab;
        Window result = null;
        Component detachedComponent;

        if (detachedWindowFactory != null) {
            // Use the more general component (window if available, otherwise component)
            Component componentToDetach = window != null ? window : component;
            result = detachedWindowFactory.createDetachedWindow(title, icon, componentToDetach, size, location);
            if (result != null) {
                result.setVisible(true);
                return result;
            }
        }
        // Determine window type based on component structure
        if ((window instanceof JFrame frame)) {
            detachedComponent = frame;
            setupFrame(frame, title, icon, component, size, location);
            result = frame;
        } else {
            JFrame newWrapperDialog = new JFrame(title);
            detachedComponent = component;
            setupFrame(newWrapperDialog, title, icon, component, size, location);
            result = newWrapperDialog;

            final Window finalResult = result;
            Timer resizeTimer = new Timer(200, e -> {
                if (finalResult instanceof JFrame frame &&
                        (frame.getExtendedState() & (JFrame.MAXIMIZED_BOTH | JFrame.ICONIFIED)) == 0) {
                    CConfig.writeNamedWindowSize(title, finalResult);
                }
            });
            resizeTimer.setRepeats(false);
            result.addComponentListener(new ComponentAdapter() {
                @Override
                public void componentResized(ComponentEvent e) {
                    resizeTimer.restart();
                }
            });
        }

        final Window finalResult = result;
        // Store the detached tab information for later reattachment
        detachedTabs.put(result,
                new DetachedTabInfo(title, icon, detachedComponent, result, tabIndex, isCloseableTab));

        // Ensure listeners are properly managed - remove first then add
        cleanupAndAddWindowListener(result);

        // Add component listener to handle drag-to-reattach
        Timer dragReattachTimer = new Timer(200, e -> checkForDragReattach(finalResult));
        Timer dragReattachDenyTimer = new Timer(300, e -> {
            DetachedTabInfo tabInfo = detachedTabs.get(finalResult);
            if (tabInfo != null) {
                tabInfo.reattachAllowed = true;
            }
            dragReattachTimer.stop();
        });
        dragReattachTimer.setRepeats(false);
        dragReattachDenyTimer.setRepeats(false);
        result.addComponentListener(new ComponentAdapter() {
            @Override
            public void componentMoved(ComponentEvent e) {
                showPreviewIfReattachAllowed(finalResult);
                dragReattachTimer.restart();
            }

        });
        dragReattachDenyTimer.start();
        result.setVisible(true);
        return result;
    }

    private void showPreviewIfReattachAllowed(Window window) {
        if (!isShowing() || !detachedTabs.containsKey(window)) {
            return;
        }

        DetachedTabInfo tabInfo = detachedTabs.get(window);
        if (!tabInfo.reattachAllowed) {
            return;
        }

        try {
            // Get the bounds of the tabbed pane in screen coordinates
            Rectangle localTabAreaBounds = getTabAreaBounds();
            Rectangle fullTabAreaBounds = getFullTabAreaBounds();
            int extendedTabAreaWidth = localTabAreaBounds.width + (DRAG_DOCK_VERTICAL_MAGNETIC_THRESHOLD * 2);
            if (extendedTabAreaWidth > fullTabAreaBounds.width) {
                extendedTabAreaWidth = fullTabAreaBounds.width;
            }
            Rectangle tabAreaBounds = new Rectangle(fullTabAreaBounds.x, fullTabAreaBounds.y,
                    extendedTabAreaWidth, fullTabAreaBounds.height);

            Point tabbedPaneLocation = getLocationOnScreen();
            tabAreaBounds.setLocation(tabbedPaneLocation.x + tabAreaBounds.x,
                    tabbedPaneLocation.y + tabAreaBounds.y);
            Rectangle expandedTabAreaBounds = new Rectangle(
                    tabAreaBounds.x,
                    tabAreaBounds.y,
                    tabAreaBounds.width,
                    tabAreaBounds.height + DRAG_DOCK_VERTICAL_MAGNETIC_THRESHOLD);
            // Get current mouse position
            Point mousePosition = MouseInfo.getPointerInfo().getLocation();

            // Check if the mouse cursor is over the tab area
            boolean isOverTabArea = expandedTabAreaBounds.contains(mousePosition);

            // Remove any existing preview tab when mouse leaves the area
            if (!isOverTabArea && isShowingDockingPreview) {
                removePreviewTab();
                return;
            }

            if (isOverTabArea) {
                // Convert mouse position to tabbed pane coordinates
                Point tabbedPanePoint = new Point(mousePosition);
                SwingUtilities.convertPointFromScreen(tabbedPanePoint, this);
                Point derivedPoint = tabAreaBounds.getLocation();
                SwingUtilities.convertPointFromScreen(derivedPoint, this);

                // Find which tab position the mouse is over
                int targetIndex = indexAtLocation(tabbedPanePoint.x, derivedPoint.y + 1);

                // If mouse isn't over a specific tab, add to the end
                if (targetIndex == -1) {
                    targetIndex = getTabCount();
                }

                // Check if we need to adjust the target index if we already have a preview tab
                if (isShowingDockingPreview && targetIndex > previewTabIndex) {
                    targetIndex--;
                }

                // Only update if position changed
                if (!isShowingDockingPreview || targetIndex != previewTabIndex) {
                    // Remove any existing preview
                    if (isShowingDockingPreview) {
                        removePreviewTab();
                    }

                    // Insert the preview tab at target position
                    addPreviewTab(tabInfo, targetIndex);
                }
            }
        } catch (IllegalComponentStateException ex) {
            // Component might not be showing on screen yet
        }
    }

    private void addPreviewTab(DetachedTabInfo tabInfo, int targetIndex) {
        // Create a panel to serve as a placeholder
        JPanel previewPanel = new JPanel();
        previewPanel.putClientProperty(PREVIEW_TAB_ID, true);

        // Add the preview tab
        insertTab(tabInfo.title, tabInfo.icon, previewPanel, "", targetIndex);

        // Get the color used for selected tab indicator from UIManager
        Color selectionColor = UIManager.getColor("TabbedPane.underlineColor");
        if (selectionColor == null) {
            selectionColor = UIManager.getColor("TabbedPane.highlight");
        }
        if (selectionColor == null) {
            selectionColor = UIManager.getColor("TabbedPane.focus");
        }
        if (selectionColor == null) {
            // Default fallback color if no UI colors found
            selectionColor = new Color(70, 106, 146, 255);
        }

        // Style the tab to match the tab selection indicator color
        setBackgroundAt(targetIndex, selectionColor);
        Color foreground = isLightColor(selectionColor) ? Color.BLACK : Color.WHITE;
        setForegroundAt(targetIndex, foreground);

        isShowingDockingPreview = true;
        previewTabIndex = targetIndex;

        // Make sure we don't select the preview tab
        int currentSelectedTab = getSelectedIndex();
        if (currentSelectedTab == targetIndex) {
            setSelectedIndex(Math.max(0, targetIndex - 1));
        }
    }

    private boolean isLightColor(Color color) {
        // Calculate perceived brightness using the luminance formula
        // https://www.w3.org/TR/AERT/#color-contrast
        int brightness = (int) Math.sqrt(
                color.getRed() * color.getRed() * 0.299 +
                        color.getGreen() * color.getGreen() * 0.587 +
                        color.getBlue() * color.getBlue() * 0.114);

        return brightness > 130;
    }

    private void removePreviewTab() {
        if (isShowingDockingPreview && previewTabIndex >= 0 && previewTabIndex < getTabCount()) {
            // Verify this is actually our preview tab
            Component comp = getComponentAt(previewTabIndex);
            if (comp instanceof JPanel &&
                    Boolean.TRUE.equals(((JPanel) comp).getClientProperty(PREVIEW_TAB_ID))) {
                remove(previewTabIndex);
            }
        }
        isShowingDockingPreview = false;
        previewTabIndex = -1;
    }

    /**
     * If the docking preview is showing, reattach the tab to the tabbed pane
     *
     * @param window The detached window to check
     */
    private void checkForDragReattach(Window window) {
        if (!isShowing() || !detachedTabs.containsKey(window)) {
            return;
        }
        DetachedTabInfo tabInfo = detachedTabs.get(window);
        if (!tabInfo.reattachAllowed) {
            return;
        }
        try {
            if (isShowingDockingPreview) {
                // Find which tab position the mouse is over
                int targetIndex = previewTabIndex;

                // If mouse isn't over a specific tab, add to the end
                if (targetIndex == -1) {
                    targetIndex = getTabCount();
                }
                removePreviewTab();
                // Mouse is over the tab area - reattach it
                reattachTab(window, targetIndex);
            }
        } catch (IllegalComponentStateException ex) {
            // Component might not be showing on screen yet
        }
    }

    /**
     * Configures a JFrame for detached tab display
     */
    private void setupFrame(JFrame frame, String title, Icon icon, Component component, Dimension size,
            Point location) {
        frame.setContentPane((Container) component);
        if (icon instanceof ImageIcon imageIcon) {
            frame.setIconImage(imageIcon.getImage());
        }
        frame.setDefaultCloseOperation(JFrame.DO_NOTHING_ON_CLOSE);
        frame.setSize(size);
        frame.setResizable(true);
        // frame.setTitle(title);
        frame.setLocation(location);
    }

    /**
     * Reattaches a floating tab to the tabbed pane
     *
     * @param component The floating window to reattach
     */
    private void reattachTab(Component component) {
        // Default to using original index
        reattachTab(component, -1);
    }

    /**
     * Reattaches a floating tab to the tabbed pane at a specific position
     *
     * @param component   The floating window to reattach
     * @param targetIndex The index at which to insert the tab, or -1 to use
     *                    originalIndex
     */
    private void reattachTab(Component component, int targetIndex) {
        if (!detachedTabs.containsKey(component)) {
            return;
        }
        DetachedTabInfo tabInfo = detachedTabs.get(component);
        // Notify listeners that reattachment is starting - if any return false, cancel
        // the reattachment
        if (!fireTabReattaching(tabInfo)) {
            return;
        }

        if (component instanceof JFrame frame) {
            frame.removeWindowListener(componentReattachmentListener);
        } else if (component instanceof JDialog dialog) {
            dialog.removeWindowListener(componentReattachmentListener);
        }
        // Use targetIndex if specified, otherwise fall back to originalIndex
        int insertIndex = Math.min(((targetIndex >= 0) ? targetIndex : tabInfo.originalIndex), getTabCount());

        if (tabInfo.component != null) {
            if (component instanceof JDialog dialog) {
                dialog.getContentPane().remove(tabInfo.component);
            } else if (component instanceof JFrame frame) {
                frame.getContentPane().remove(tabInfo.component); // TODO: is it really needed?
            }
            if (tabInfo.isCloseableTab) {
                addCloseableTab(tabInfo.title, tabInfo.icon, tabInfo.component, insertIndex);
            } else {
                insertTab(tabInfo.title, tabInfo.icon, tabInfo.component, null, insertIndex);
            }
            setSelectedIndex(insertIndex);

            // Notify listeners that reattachment is complete
            fireTabReattached(insertIndex, tabInfo.component);
        }
        tabInfo.sourcePane = null;
        tabInfo.wrapperComponent = null;
        detachedTabs.remove(component);
        if (component instanceof JFrame frame) {
            frame.dispose();
        } else if (component instanceof JDialog dialog) {
            dialog.dispose();
        }
        updateNoTabsMessageVisibility();
    }

    /**
     * Programmatically reattaches all detached tabs
     */
    public void reattachAllTabs() {
        for (Component component : detachedTabs.keySet()) {
            reattachTab(component);
        }
    }

    /**
     * Updates whether the "All tabs detached" message should be shown
     */
    private void updateNoTabsMessageVisibility() {
        final boolean hasDetachedTabs = !detachedTabs.isEmpty();
        final boolean allTabsDetached = hasDetachedTabs && getTabCount() == 0;
        if ((shouldShowNoTabsMessage != allTabsDetached)
                || (shouldShowReattachHint != (hasDetachedTabs && !allTabsDetached))) {
            shouldShowNoTabsMessage = allTabsDetached;
            shouldShowReattachHint = (hasDetachedTabs && !allTabsDetached);
            repaint();
        }
    }

    @Override
    protected void paintComponent(Graphics g) {
        super.paintComponent(g);

        if (shouldShowReattachHint) {
            Graphics2D g2d = (Graphics2D) g.create();
            g2d.setRenderingHint(RenderingHints.KEY_TEXT_ANTIALIASING,
                    RenderingHints.VALUE_TEXT_ANTIALIAS_ON);

            // Set up font and color
            Font originalFont = getFont();
            Font hintFont = originalFont.deriveFont(originalFont.getSize2D() - 1f);
            g2d.setFont(hintFont);
            g2d.setColor(Color.GRAY);

            // Calculate text width and required space
            Rectangle fullTabArea = getFullTabAreaBounds();
            Rectangle tabsArea = getTabAreaBounds();
            FontMetrics fm = g2d.getFontMetrics(hintFont);
            int textWidth = fm.stringWidth(tabReattachTabbedBarDoubleclickHint);
            int requiredWidth = textWidth + 20; // Add some padding
            int emptySpaceWidth = fullTabArea.width - (tabsArea.x + tabsArea.width - fullTabArea.x);

            if (emptySpaceWidth >= requiredWidth) {
                int x = fullTabArea.x + fullTabArea.width - textWidth - 10; // 10px padding from right
                int y = fullTabArea.y + fm.getAscent() + (fullTabArea.height - fm.getHeight()) / 2;

                // Draw the hint text
                g2d.drawString(tabReattachTabbedBarDoubleclickHint, x, y);
            }

            g2d.dispose();
        }

        // Draw the message only when needed
        if (shouldShowNoTabsMessage) {
            Graphics2D g2d = (Graphics2D) g.create();
            g2d.setRenderingHint(RenderingHints.KEY_TEXT_ANTIALIASING,
                    RenderingHints.VALUE_TEXT_ANTIALIAS_ON);

            // Set up font and color
            Font originalFont = getFont();
            Font messageFont = originalFont;
            g2d.setFont(messageFont);
            g2d.setColor(Color.GRAY);

            // Split the message into lines
            String[] lines = noTabsMessage.split("\n");
            FontMetrics fm = g2d.getFontMetrics(messageFont);
            int lineHeight = fm.getHeight();
            int totalHeight = lineHeight * lines.length;

            // Start position (centered vertically)
            int y = (getHeight() - totalHeight) / 2 + fm.getAscent();

            // Draw each line centered horizontally
            for (String line : lines) {
                int lineWidth = fm.stringWidth(line);
                int x = (getWidth() - lineWidth) / 2;
                g2d.drawString(line, x, y);
                y += lineHeight; // Move to next line
            }

            g2d.dispose();
        }
    }

    @Override
    public void updateUI() {
        super.updateUI();
        SwingUtilities.invokeLater(() -> {
            positionActionButtons();
            revalidate();
            repaint();
        });
    }

    /**
     * Override insertTab to ensure button positioning is updated
     */
    @Override
    public void insertTab(String title, Icon icon, Component component, String tip, int index) {
        super.insertTab(title, icon, component, tip, index);
        deferredPositionActionButtons();
        updateNoTabsMessageVisibility();
    }

    /**
     * Override remove to ensure button positioning is updated
     */
    @Override
    public void remove(int index) {
        Component component = null;
        if (index >= 0 && index < getTabCount()) {
            component = getComponentAt(index);
        }
        super.remove(index);
        deferredPositionActionButtons();
        fireTabRemoved(index, component);
    }

    @Override
    public void removeAll() {
        reattachAllTabs();
        super.removeAll();
        deferredPositionActionButtons();
    }

    @Override
    public void setTabLayoutPolicy(int tabLayoutPolicy) {
        super.setTabLayoutPolicy(tabLayoutPolicy);
        // If we're using scroll tabs, make sure action buttons are properly positioned
        if (tabLayoutPolicy == SCROLL_TAB_LAYOUT) {
            deferredPositionActionButtons();
        }
    }

    @Override
    public void addNotify() {
        super.addNotify();
        if (dockGroupId != null) {
            dockableInstances.add(new WeakReference<>(this));
        }
    }

    @Override
    public void removeNotify() {
        dockableInstances.removeIf(ref -> ref.get() == this || ref.get() == null);
        if (isShowingDockingPreview) {
            removePreviewTab();
        }
        hideGhostImage();
        super.removeNotify();
    }

    public void dispose() {
        if (ghostWindow != null) {
            ghostWindow.dispose();
            ghostWindow = null;
        }
        for (Component component : detachedTabs.keySet()) {
            if (component instanceof JFrame frame) {
                frame.dispose();
            } else if (component instanceof JDialog dialog) {
                dialog.dispose();
            }
        }
        detachedTabs.clear();
    }

    /**
     * Custom component to represent a tab with a title and a close button
     */
    public static class CloseableTab extends JPanel {
        private final Component component;
        private EnhancedTabbedPane parentPane;
        private JLabel titleLabel;

        /**
         * Creates a new closeable tab with the specified title
         *
         * @param parentPane The parent tabbed pane
         * @param title     The title to display
         * @param component The component associated with this tab
         */
        public CloseableTab(EnhancedTabbedPane parentPane, String title, Component component) {
            super(new BorderLayout(0, 0));
            this.parentPane = parentPane;
            this.component = component;
            setOpaque(false);

            // Create the title label
            titleLabel = new JLabel(title);
            titleLabel.setBorder(BorderFactory.createEmptyBorder(0, 0, 0, 6));

            // Add components to panel
            add(titleLabel, BorderLayout.WEST);
            JButton closeButton = createCloseButton();
            add(closeButton, BorderLayout.EAST);

            MouseAdapter tabEventForwarder = new MouseAdapter() {
                @Override
                public void mousePressed(MouseEvent e) {
                    forwardEventToTabbedPane(e);
                }

                @Override
                public void mouseReleased(MouseEvent e) {
                    forwardEventToTabbedPane(e);
                }

                @Override
                public void mouseClicked(MouseEvent e) {
                    forwardEventToTabbedPane(e);
                }

                @Override
                public void mouseDragged(MouseEvent e) {
                    forwardEventToTabbedPane(e);
                }

                /**
                 * Forwards a mouse event to the parent tabbed pane
                 */
                private void forwardEventToTabbedPane(MouseEvent e) {
                    // Find the parent tabbed pane
                    Container parent = CloseableTab.this.getParent();
                    while (parent != null && !(parent instanceof JTabbedPane)) {
                        parent = parent.getParent();
                    }

                    if (parent instanceof JTabbedPane tabbedPane) {

                        // Convert to tabbed pane coordinates
                        Point tabPanePoint = SwingUtilities.convertPoint(e.getComponent(), e.getPoint(), tabbedPane);

                        // Create a new event at the tabbed pane location
                        MouseEvent convertedEvent = new MouseEvent(tabbedPane,
                                e.getID(),
                                e.getWhen(),
                                e.getModifiersEx(),
                                tabPanePoint.x,
                                tabPanePoint.y,
                                e.getClickCount(),
                                e.isPopupTrigger(),
                                e.getButton());

                        tabbedPane.dispatchEvent(convertedEvent);
                    }
                }
            };
            titleLabel.addMouseListener(tabEventForwarder);
            titleLabel.addMouseMotionListener(tabEventForwarder);
        }

        @SuppressWarnings("UnnecessaryUnicodeEscape") // It's necessary or the encoding breaks on some systems
        private JButton createCloseButton() {
            JButton closeButton = new JButton("\u00D7");
            closeButton.setFont(closeButton.getFont().deriveFont(Font.BOLD, 16f));
            closeButton.setPreferredSize(new Dimension(14, 16));
            closeButton.setToolTipText("Close this tab (Shift+click to skip save confirmation)");
            closeButton.setContentAreaFilled(false);
            closeButton.setBorder(BorderFactory.createEmptyBorder(-2, 0, 0, -2));
            closeButton.setBorderPainted(false);
            closeButton.setFocusable(false);

            final Color originalColor = closeButton.getForeground();
            closeButton.addMouseListener(new MouseAdapter() {
                @Override
                public void mouseEntered(MouseEvent e) {
                    closeButton.setForeground(Color.RED);
                }

                @Override
                public void mouseExited(MouseEvent e) {
                    closeButton.setForeground(originalColor);
                }

                @Override
                public void mouseClicked(MouseEvent e) {
                    if (e.getButton() == MouseEvent.BUTTON1) {
                        close(e);
                        e.consume();
                    }
                }
            });

            return closeButton;
        }

        /**
         * Perform the close action
         * 
         * @param e The mouse event that triggered the close action
         */
        public void close(MouseEvent e) {
            int tabIndex = findTabIndex();
            if (tabIndex < 0) {
                return;
            }
            for (TabStateListener listener : parentPane.tabStateListeners) {
                if (listener != null) {
                    listener.onTabCloseRequest(tabIndex, component, e);
                }
            }
        }

        /**
         * Finds the index of this tab in the parent pane
         * 
         * @return The index of this tab in the parent pane, or -1 if not found
         */
        private int findTabIndex() {
            // Find this tab's index in the parent pane
            for (int i = 0; i < parentPane.getTabCount(); i++) {
                if (parentPane.getTabComponentAt(i) == this) {
                    return i;
                }
            }
            return -1;
        }

        /**
         * Sets the title of this tab
         *
         * @param title The new title to set
         */
        public void setTitle(String title) {
            titleLabel.setText(title);
            if (parentPane != null) {
                parentPane.positionActionButtons();
            }
        }

        /**
         * Gets the title of this tab
         * 
         * @return The title of this tab
         */
        public String getTitle() {
            return titleLabel.getText();
        }

        /**
         * Gets the component associated with this tab
         * 
         * @return The component associated with this tab
         */
        public Component getComponent() {
            return component;
        }

        /**
         * Sets the parent pane of this tab
         * 
         * @param parentPane The parent pane to set
         */
        public void setParentPane(EnhancedTabbedPane parentPane) {
            this.parentPane = parentPane;
        }

        /**
         * Gets the parent pane of this tab
         * 
         * @return The parent pane of this tab
         */
        public EnhancedTabbedPane getParentPane() {
            return parentPane;
        }

    }

}<|MERGE_RESOLUTION|>--- conflicted
+++ resolved
@@ -1178,11 +1178,7 @@
      * Adds a closeable tab to this tabbed pane
      *
      * @param title          The title of the tab
-<<<<<<< HEAD
-     * @param icon           The icon to display in the tab
-=======
      * @param icon           the {@link Icon} for the tab.
->>>>>>> c8adc643
      * @param component      The component to display in the tab
      * @param tabIndex       The index at which to add the tab
      *
