--- conflicted
+++ resolved
@@ -171,11 +171,7 @@
             }
             return new StringSelection(Integer.toString(getUnit().getEquipmentNum(mount)));
         } else if (c instanceof ProtoMekMountList) {
-<<<<<<< HEAD
             Mounted mount = ((ProtoMekMountList) c).getMounted();
-=======
-            Mounted<?> mount = ((ProtoMekMountList) c).getMounted();
->>>>>>> 0e49f3b0
             if (!UnitUtil.isFixedLocationSpreadEquipment(mount.getType())
                     && !(mount.getType() instanceof AmmoType)) {
                 return new StringSelection(Integer.toString(getUnit().getEquipmentNum(mount)));
